#ifndef KOKKOS_TYPES_H
#define KOKKOS_TYPES_H
/**********************************************************************************************
 © 2020. Triad National Security, LLC. All rights reserved.
 This program was produced under U.S. Government contract 89233218CNA000001 for Los Alamos
 National Laboratory (LANL), which is operated by Triad National Security, LLC for the U.S.
 Department of Energy/National Nuclear Security Administration. All rights in the program are
 reserved by Triad National Security, LLC, and the U.S. Department of Energy/National Nuclear
 Security Administration. The Government is granted for itself and others acting on its behalf a
 nonexclusive, paid-up, irrevocable worldwide license in this material to reproduce, prepare
 derivative works, distribute copies to the public, perform publicly and display publicly, and
 to permit others to do so.
 This program is open source under the BSD-3 License.
 Redistribution and use in source and binary forms, with or without modification, are permitted
 provided that the following conditions are met:
 
 1.  Redistributions of source code must retain the above copyright notice, this list of
 conditions and the following disclaimer.
 
 2.  Redistributions in binary form must reproduce the above copyright notice, this list of
 conditions and the following disclaimer in the documentation and/or other materials
 provided with the distribution.
 
 3.  Neither the name of the copyright holder nor the names of its contributors may be used
 to endorse or promote products derived from this software without specific prior
 written permission.
 THIS SOFTWARE IS PROVIDED BY THE COPYRIGHT HOLDERS AND CONTRIBUTORS "AS
 IS" AND ANY EXPRESS OR IMPLIED WARRANTIES, INCLUDING, BUT NOT LIMITED TO, THE
 IMPLIED WARRANTIES OF MERCHANTABILITY AND FITNESS FOR A PARTICULAR
 PURPOSE ARE DISCLAIMED. IN NO EVENT SHALL THE COPYRIGHT HOLDER OR
 CONTRIBUTORS BE LIABLE FOR ANY DIRECT, INDIRECT, INCIDENTAL, SPECIAL,
 EXEMPLARY, OR CONSEQUENTIAL DAMAGES (INCLUDING, BUT NOT LIMITED TO,
 PROCUREMENT OF SUBSTITUTE GOODS OR SERVICES; LOSS OF USE, DATA, OR PROFITS;
 OR BUSINESS INTERRUPTION) HOWEVER CAUSED AND ON ANY THEORY OF LIABILITY,
 WHETHER IN CONTRACT, STRICT LIABILITY, OR TORT (INCLUDING NEGLIGENCE OR
 OTHERWISE) ARISING IN ANY WAY OUT OF THE USE OF THIS SOFTWARE, EVEN IF
 ADVISED OF THE POSSIBILITY OF SUCH DAMAGE.
 **********************************************************************************************/

#include "host_types.h"


#ifdef HAVE_KOKKOS
#include <Kokkos_Core.hpp>
#include <Kokkos_DualView.hpp>

using HostSpace    = Kokkos::HostSpace;
using MemoryUnmanaged = Kokkos::MemoryUnmanaged;

#ifdef HAVE_CUDA
//using UVMMemSpace     = Kokkos::CudaUVMSpace;
using DefaultMemSpace  = Kokkos::CudaSpace;
using DefaultExecSpace = Kokkos::Cuda;
using DefaultLayout    = Kokkos::LayoutLeft;
#elif HAVE_OPENMP
using DefaultMemSpace  = Kokkos::HostSpace;
using DefaultExecSpace = Kokkos::OpenMP;
using DefaultLayout    = Kokkos::LayoutRight;
#elif HAVE_THREADS
using DefaultMemSpace  = Kokkos::HostSpace;
using DefaultExecSpace = Kokkos::Threads;
using DefaultLayout    = Kokkos::LayoutLeft;
#elif HAVE_HIP
using DefaultMemSpace  = Kokkos::Experimental::HIPSpace;
using DefaultExecSpace = Kokkos::Experimental::HIP;
using DefaultLayout    = Kokkos::LayoutLeft;
#else
using DefaultExecSpace = Kokkos::DefaultExecutionSpace;
using DefaultMemSpace  = Kokkos::DefaultExecutionSpace::memory_space;
using DefaultLayout    = Kokkos::LayoutLeft;
#endif


//MACROS to make the code less scary
#define kmalloc(size) ( Kokkos::kokkos_malloc<DefaultMemSpace>(size) )
#define kfree(pnt)        (  Kokkos::kokkos_free(pnt) )
#define ProfileRegionStart  ( Kokkos::Profiling::pushRegion )
#define ProfileRegionEnd  ( Kokkos::Profiling::popRegion )
#define DEFAULTSTRINGARRAY "array_"
#define DEFAULTSTRINGMATRIX "matrix_"

using policy1D = Kokkos::RangePolicy<DefaultExecSpace>;
using policy2D = Kokkos::MDRangePolicy< Kokkos::Rank<2> >;
using policy3D = Kokkos::MDRangePolicy< Kokkos::Rank<3> >;
using policy4D = Kokkos::MDRangePolicy< Kokkos::Rank<4> >;

using TeamPolicy = Kokkos::TeamPolicy<DefaultExecSpace>;
//using mdrange_policy2 = Kokkos::MDRangePolicy<Kokkos::Rank<2>>;
//using mdrange_policy3 = Kokkos::MDRangePolicy<Kokkos::Rank<3>>;

using RMatrix1D    = Kokkos::View<double *,DefaultLayout,DefaultExecSpace>;
using RMatrix2D    = Kokkos::View<double **,DefaultLayout,DefaultExecSpace>;
using RMatrix3D    = Kokkos::View<double ***,DefaultLayout,DefaultExecSpace>;
using RMatrix4D    = Kokkos::View<double ****,DefaultLayout,DefaultExecSpace>;
using RMatrix5D    = Kokkos::View<double *****,DefaultLayout,DefaultExecSpace>;
using IMatrix1D    = Kokkos::View<int *,DefaultLayout,DefaultExecSpace>;
using IMatrix2D    = Kokkos::View<int **,DefaultLayout,DefaultExecSpace>;
using IMatrix3D    = Kokkos::View<int ***,DefaultLayout,DefaultExecSpace>;
using IMatrix4D    = Kokkos::View<int ****,DefaultLayout,DefaultExecSpace>;
using IMatrix5D    = Kokkos::View<int *****,DefaultLayout,DefaultExecSpace>;
using SVar         = Kokkos::View<size_t,DefaultLayout,DefaultExecSpace>;
using SArray2D     = Kokkos::View<size_t **,DefaultLayout,DefaultExecSpace>;
using SArray3D     = Kokkos::View<size_t ***,DefaultLayout,DefaultExecSpace>;
using SArray4D     = Kokkos::View<size_t ****,DefaultLayout,DefaultExecSpace>;
using SArray5D     = Kokkos::View<size_t *****,DefaultLayout,DefaultExecSpace>;

using SHArray1D     = Kokkos::View<size_t *,DefaultLayout,Kokkos::HostSpace>;
#endif

//To disable asserts, uncomment the following line
//#define NDEBUG




#ifdef HAVE_KOKKOS
namespace mtr
{

/*! \brief Kokkos version of the serial FArray class.
 *
 *  This is the Kokkos version of the serial FArray class.
 *  Its usage is analagous to that of the serial FArr5class, and it is to be
 *  used in Kokkos-specific code.
 */


template <typename T, typename Layout = DefaultLayout, typename ExecSpace = DefaultExecSpace, typename MemoryTraits = void>
class FArrayKokkos {

    using TArray1D = Kokkos::View<T*, Layout, ExecSpace, MemoryTraits>; 
    
private:
    size_t dims_[7];
    size_t order_;
    size_t length_;
    TArray1D this_array_;

public:

    /*!
     * \brief Default constructor
     */
    FArrayKokkos();

    /*!
     * \brief An overloaded constructor used to construct an 1D FArrayKokkos
              object.

        \param dim0 the length of the first dimension
     */
    FArrayKokkos(size_t dim0, const std::string& tag_string = DEFAULTSTRINGARRAY);

    /*!
     * \brief An overloaded constructor used to construct a 2D FArrayKokkos
              object.

        \param dim0 the length of the first dimension
        \param dim1 the length of the second dimension
     */
    FArrayKokkos(size_t dim0, size_t dim1, const std::string& tag_string = DEFAULTSTRINGARRAY);

    /*!
     * \brief An overloaded constructor used to construct a 3D FArrayKokkos
              object.

        \param dim0 the length of the first dimension
        \param dim1 the length of the second dimension
        \param dim2 the length of the third dimension
     */
    FArrayKokkos(size_t dim0, size_t dim1, size_t dim2, const std::string& tag_string = DEFAULTSTRINGARRAY);

    FArrayKokkos(size_t dim0, size_t dim1, size_t dim2,
                 size_t dim3, const std::string& tag_string = DEFAULTSTRINGARRAY);

    FArrayKokkos(size_t dim0, size_t dim1, size_t dim2,
                 size_t dim3, size_t dim4, const std::string& tag_string = DEFAULTSTRINGARRAY);

    FArrayKokkos(size_t dim0, size_t sone_dim2, size_t dim2,
                 size_t dim3, size_t dim4, size_t dim5, const std::string& tag_string = DEFAULTSTRINGARRAY);

    FArrayKokkos(size_t dim0, size_t sone_dim2, size_t dim2,
                 size_t dim3, size_t dim4, size_t dim5,
                 size_t dim6, const std::string& tag_string = DEFAULTSTRINGARRAY);
    
    // Overload operator() to acces data
    // from 1D to 6D
    
    KOKKOS_INLINE_FUNCTION
    T& operator()(size_t i) const;
    
    KOKKOS_INLINE_FUNCTION
    T& operator()(size_t i, size_t j) const;

    KOKKOS_INLINE_FUNCTION
    T& operator() (size_t i, size_t j, size_t k) const;

    KOKKOS_INLINE_FUNCTION
    T& operator() (size_t i, size_t j, size_t k,
                   size_t l) const;

    KOKKOS_INLINE_FUNCTION
    T& operator() (size_t i, size_t j, size_t k,
                   size_t l, size_t m) const;

    KOKKOS_INLINE_FUNCTION
    T& operator() (size_t i, size_t j, size_t k,
                   size_t l, size_t m, size_t n) const;

    KOKKOS_INLINE_FUNCTION
    T& operator() (size_t i, size_t j, size_t k,
                   size_t l, size_t m, size_t n, size_t o) const;

    // Overload = operator
    KOKKOS_INLINE_FUNCTION
    FArrayKokkos& operator= (const FArrayKokkos<T,Layout,ExecSpace,MemoryTraits> &temp);

    KOKKOS_INLINE_FUNCTION
    size_t size() const;
    
    KOKKOS_INLINE_FUNCTION
    size_t extent() const;
    
    KOKKOS_INLINE_FUNCTION
    size_t dims(size_t i) const;

    KOKKOS_INLINE_FUNCTION
    size_t order() const;
   
    KOKKOS_INLINE_FUNCTION
    T* pointer() const;

    // set values
    KOKKOS_INLINE_FUNCTION
    void set_values(T val);
    
    //return kokkos view
    KOKKOS_INLINE_FUNCTION
    TArray1D get_kokkos_view() const;

    // Get the name of the view
    KOKKOS_INLINE_FUNCTION
    const std::string get_name() const;

    // Destructor
    KOKKOS_INLINE_FUNCTION
    ~FArrayKokkos();

}; //end of FArrayKokkos declarations

// Default constructor
template <typename T, typename Layout, typename ExecSpace, typename MemoryTraits>
FArrayKokkos<T,Layout,ExecSpace,MemoryTraits>::FArrayKokkos() {
    length_ = order_ = 0;
    for (int i = 0; i < 7; i++) {
        dims_[i] = 0;
    }
}

// Overloaded 1D constructor
template <typename T, typename Layout, typename ExecSpace, typename MemoryTraits>
FArrayKokkos<T,Layout,ExecSpace,MemoryTraits>::FArrayKokkos(size_t dim0, const std::string& tag_string){
    using TArray1D = Kokkos::View<T*, Layout, ExecSpace>;
    dims_[0] = dim0;
    order_ = 1;
    length_ = dim0;
    this_array_ = TArray1D(tag_string, length_);
}

// Overloaded 2D constructor
template <typename T, typename Layout, typename ExecSpace, typename MemoryTraits>
FArrayKokkos<T,Layout,ExecSpace,MemoryTraits>::FArrayKokkos(size_t dim0, size_t dim1, const std::string& tag_string) {

    using TArray1D = Kokkos::View<T*, Layout, ExecSpace>;
    
    dims_[0] = dim0;
    dims_[1] = dim1;
    order_ = 2;
    length_ = (dim0 * dim1);
    this_array_ = TArray1D(tag_string, length_);
}

// Overloaded 3D constructor
template <typename T, typename Layout, typename ExecSpace, typename MemoryTraits>
FArrayKokkos<T,Layout,ExecSpace,MemoryTraits>::FArrayKokkos(size_t dim0, size_t dim1,
                              size_t dim2, const std::string& tag_string) {

    using TArray1D = Kokkos::View<T*, Layout, ExecSpace>;
    
    dims_[0] = dim0;
    dims_[1] = dim1;
    dims_[2] = dim2;
    order_ = 3;
    length_ = (dim0 * dim1 * dim2);
    this_array_ = TArray1D(tag_string, length_);
}

// Overloaded 4D constructor
template <typename T, typename Layout, typename ExecSpace, typename MemoryTraits>
FArrayKokkos<T,Layout,ExecSpace,MemoryTraits>::FArrayKokkos(size_t dim0, size_t dim1,
                              size_t dim2, size_t dim3, const std::string& tag_string) {

    using TArray1D = Kokkos::View<T*, Layout, ExecSpace>;
    
    dims_[0] = dim0;
    dims_[1] = dim1;
    dims_[2] = dim2;
    dims_[3] = dim3;
    order_ = 4;
    length_ = (dim0 * dim1 * dim2 * dim3);
    this_array_ = TArray1D(tag_string, length_);
}

// Overloaded 5D constructor
template <typename T, typename Layout, typename ExecSpace, typename MemoryTraits>
FArrayKokkos<T,Layout,ExecSpace,MemoryTraits>::FArrayKokkos(size_t dim0, size_t dim1,
                              size_t dim2, size_t dim3,
                              size_t dim4, const std::string& tag_string) {

    using TArray1D = Kokkos::View<T*, Layout, ExecSpace>;
    
    dims_[0] = dim0;
    dims_[1] = dim1;
    dims_[2] = dim2;
    dims_[3] = dim3;
    dims_[4] = dim4;
    order_ = 5;
    length_ = (dim0 * dim1 * dim2 * dim3 * dim4);
    this_array_ = TArray1D(tag_string, length_);
}

// Overloaded 6D constructor
template <typename T, typename Layout, typename ExecSpace, typename MemoryTraits>
FArrayKokkos<T,Layout,ExecSpace,MemoryTraits>::FArrayKokkos(size_t dim0, size_t dim1,
                              size_t dim2, size_t dim3,
                              size_t dim4, size_t dim5, const std::string& tag_string) {

    using TArray1D = Kokkos::View<T*, Layout, ExecSpace>;
    
    dims_[0] = dim0;
    dims_[1] = dim1;
    dims_[2] = dim2;
    dims_[3] = dim3;
    dims_[4] = dim4;
    dims_[5] = dim5;
    order_ = 6;
    length_ = (dim0 * dim1 * dim2 * dim3 * dim4 * dim5);
    this_array_ = TArray1D(tag_string, length_);
}

// Overloaded 7D constructor
template <typename T, typename Layout, typename ExecSpace, typename MemoryTraits>
FArrayKokkos<T,Layout,ExecSpace,MemoryTraits>::FArrayKokkos(size_t dim0, size_t dim1,
                              size_t dim2, size_t dim3,
                              size_t dim4, size_t dim5,
                              size_t dim6, const std::string& tag_string) {
    
    using TArray1D = Kokkos::View<T*, Layout, ExecSpace>;
    
    dims_[0] = dim0;
    dims_[1] = dim1;
    dims_[2] = dim2;
    dims_[3] = dim3;
    dims_[4] = dim4;
    dims_[5] = dim5;
    dims_[6] = dim6;
    order_ = 7;
    length_ = (dim0 * dim1 * dim2 * dim3 * dim4 * dim5 * dim6);
    this_array_ = TArray1D(tag_string, length_);
}

// Definitions of overload operator()
// for 1D to 7D
// Note: the indices for array all start at 0

// 1D
template <typename T, typename Layout, typename ExecSpace, typename MemoryTraits>
KOKKOS_INLINE_FUNCTION
T& FArrayKokkos<T,Layout,ExecSpace,MemoryTraits>::operator()( size_t i) const {
    assert(order_ == 1 && "Tensor order (rank) does not match constructor in FArrayKokkos 1D!");
    assert( i >= 0 && i < dims_[0] && "i is out of bounds in FArrayKokkos 1D!");
    return this_array_(i);
}

// 2D
template <typename T, typename Layout, typename ExecSpace, typename MemoryTraits>
KOKKOS_INLINE_FUNCTION
T& FArrayKokkos<T,Layout,ExecSpace,MemoryTraits>::operator()(size_t i, size_t j) const {
    assert(order_ == 2 && "Tensor order (rank) does not match constructor in FArrayKokkos 2D!");
    assert(i >= 0 && i < dims_[0] && "i is out of bounds in FArrayKokkos 2D!");
    assert(j >= 0 && j < dims_[1] && "j is out of bounds in FArrayKokkos 2D!");
    return this_array_(i + (j * dims_[0]));
}

// 3D
template <typename T, typename Layout, typename ExecSpace, typename MemoryTraits>
KOKKOS_INLINE_FUNCTION
T& FArrayKokkos<T,Layout,ExecSpace,MemoryTraits>::operator()(size_t i, size_t j, size_t k) const {
    assert(order_ == 3 && "Tensor order (rank) does not match constructor in FArrayKokkos 3D!");
    assert(i >= 0 && i < dims_[0] && "i is out of bounds in FArrayKokkos 3D!");
    assert(j >= 0 && j < dims_[1] && "j is out of bounds in FArrayKokkos 3D!");
    assert(k >= 0 && k < dims_[2] && "k is out of bounds in FArrayKokkos 3D!");
    return this_array_(i + (j * dims_[0])
                         + (k * dims_[0] * dims_[1]));
}

// 4D
template <typename T, typename Layout, typename ExecSpace, typename MemoryTraits>
KOKKOS_INLINE_FUNCTION
T& FArrayKokkos<T,Layout,ExecSpace,MemoryTraits>::operator()(size_t i, size_t j, size_t k, size_t l) const {
    assert(order_ == 4 && "Tensor order (rank) does not match constructor in FArrayKokkos 4D!");
    assert(i >= 0 && i < dims_[0] && "i is out of bounds in FArrayKokkos 4D!");
    assert(j >= 0 && j < dims_[1] && "j is out of bounds in FArrayKokkos 4D!");
    assert(k >= 0 && k < dims_[2] && "k is out of bounds in FArrayKokkos 4D!");
    assert(l >= 0 && l < dims_[3] && "l is out of bounds in FArrayKokkos 4D!");
    return this_array_(i + (j * dims_[0])
                         + (k * dims_[0] * dims_[1])
                         + (l * dims_[0] * dims_[1] * dims_[2]));
}

// 5D
template <typename T, typename Layout, typename ExecSpace, typename MemoryTraits>
KOKKOS_INLINE_FUNCTION
T& FArrayKokkos<T,Layout,ExecSpace,MemoryTraits>::operator()(size_t i, size_t j, size_t k, size_t l,
                               size_t m) const {
    assert(order_ == 5 && "Tensor order (rank) does not match constructor in FArrayKokkos 5D!");
    assert(i >= 0 && i < dims_[0] && "i is out of bounds in FArrayKokkos 5D!");
    assert(j >= 0 && j < dims_[1] && "j is out of bounds in FArrayKokkos 5D!");
    assert(k >= 0 && k < dims_[2] && "k is out of bounds in FArrayKokkos 5D!");
    assert(l >= 0 && l < dims_[3] && "l is out of bounds in FArrayKokkos 5D!");
    assert(m >= 0 && m < dims_[4] && "m is out of bounds in FArrayKokkos 5D!");
    return this_array_(i + (j * dims_[0])
                         + (k * dims_[0] * dims_[1])
                         + (l * dims_[0] * dims_[1] * dims_[2])
                         + (m * dims_[0] * dims_[1] * dims_[2] * dims_[3]));
}

// 6D
template <typename T, typename Layout, typename ExecSpace, typename MemoryTraits>
KOKKOS_INLINE_FUNCTION
T& FArrayKokkos<T,Layout,ExecSpace,MemoryTraits>::operator()(size_t i, size_t j, size_t k, size_t l,
                               size_t m, size_t n) const {
    assert(order_ == 6 && "Tensor order (rank) does not match constructor in FArrayKokkos 6D!");
    assert(i >= 0 && i < dims_[0] && "i is out of bounds in FArrayKokkos 6D!");
    assert(j >= 0 && j < dims_[1] && "j is out of bounds in FArrayKokkos 6D!");
    assert(k >= 0 && k < dims_[2] && "k is out of bounds in FArrayKokkos 6D!");
    assert(l >= 0 && l < dims_[3] && "l is out of bounds in FArrayKokkos 6D!");
    assert(m >= 0 && m < dims_[4] && "m is out of bounds in FArrayKokkos 6D!");
    assert(n >= 0 && n < dims_[5] && "n is out of bounds in FArrayKokkos 6D!");
    return this_array_(i + (j * dims_[0])
                         + (k * dims_[0] * dims_[1])
                         + (l * dims_[0] * dims_[1] * dims_[2])
                         + (m * dims_[0] * dims_[1] * dims_[2] * dims_[3])
                         + (n * dims_[0] * dims_[1] * dims_[2] * dims_[3] * dims_[4]));
}

// 7D
template <typename T, typename Layout, typename ExecSpace, typename MemoryTraits>
KOKKOS_INLINE_FUNCTION
T& FArrayKokkos<T,Layout,ExecSpace,MemoryTraits>::operator()(size_t i, size_t j, size_t k, size_t l,
                               size_t m, size_t n, size_t o) const {
    assert(order_ == 7 && "Tensor order (rank) does not match constructor in FArrayKokkos 7D!");
    assert(i >= 0 && i < dims_[0] && "i is out of bounds in FArrayKokkos 7D!");
    assert(j >= 0 && j < dims_[1] && "j is out of bounds in FArrayKokkos 7D!");
    assert(k >= 0 && k < dims_[2] && "k is out of bounds in FArrayKokkos 7D!");
    assert(l >= 0 && l < dims_[3] && "l is out of bounds in FArrayKokkos 7D!");
    assert(m >= 0 && m < dims_[4] && "m is out of bounds in FArrayKokkos 7D!");
    assert(n >= 0 && n < dims_[5] && "n is out of bounds in FArrayKokkos 7D!");
    assert(o >= 0 && o < dims_[6] && "o is out of bounds in FArrayKokkos 7D!");
    return this_array_(i + (j * dims_[0])
                         + (k * dims_[0] * dims_[1])
                         + (l * dims_[0] * dims_[1] * dims_[2])
                         + (m * dims_[0] * dims_[1] * dims_[2] * dims_[3])
                         + (n * dims_[0] * dims_[1] * dims_[2] * dims_[3] * dims_[4])
                         + (o * dims_[0] * dims_[1] * dims_[2] * dims_[3] * dims_[4] * dims_[5]));
}

// Overload = operator
// for object assingment THIS = FArrayKokkos<> TEMP(n,m,,,,)
template <typename T, typename Layout, typename ExecSpace, typename MemoryTraits>
KOKKOS_INLINE_FUNCTION
FArrayKokkos<T,Layout,ExecSpace,MemoryTraits>& FArrayKokkos<T,Layout,ExecSpace,MemoryTraits>::operator= (const FArrayKokkos<T,Layout,ExecSpace,MemoryTraits>& temp) {
    using TArray1D = Kokkos::View<T*, Layout, ExecSpace>;
    
    if (this != &temp) {
        for (int iter = 0; iter < temp.order_; iter++){
            dims_[iter] = temp.dims_[iter];
        } // end for

        order_ = temp.order_;
        length_ = temp.length_;
        this_array_ = temp.this_array_;
    }
    return *this;
}

template <typename T, typename Layout, typename ExecSpace, typename MemoryTraits>
KOKKOS_INLINE_FUNCTION
size_t FArrayKokkos<T,Layout,ExecSpace,MemoryTraits>::size() const {
    return length_;
}

template <typename T, typename Layout, typename ExecSpace, typename MemoryTraits>
KOKKOS_INLINE_FUNCTION
size_t FArrayKokkos<T,Layout,ExecSpace,MemoryTraits>::extent() const {
    return length_;
}

template <typename T, typename Layout, typename ExecSpace, typename MemoryTraits>
KOKKOS_INLINE_FUNCTION
size_t FArrayKokkos<T,Layout,ExecSpace,MemoryTraits>::dims(size_t i) const {
    assert(i < order_ && "FArrayKokkos order (rank) does not match constructor, dim[i] does not exist!");
    assert(i >= 0 && dims_[i]>0 && "Access to FArrayKokkos dims is out of bounds!");
    return dims_[i];
}

template <typename T, typename Layout, typename ExecSpace, typename MemoryTraits>
KOKKOS_INLINE_FUNCTION
size_t FArrayKokkos<T,Layout,ExecSpace,MemoryTraits>::order() const {
    return order_;
}

template <typename T, typename Layout, typename ExecSpace, typename MemoryTraits>
KOKKOS_INLINE_FUNCTION
T* FArrayKokkos<T,Layout,ExecSpace,MemoryTraits>::pointer() const {
    return this_array_.data();
}

//return the stored Kokkos view
template <typename T, typename Layout, typename ExecSpace, typename MemoryTraits>
KOKKOS_INLINE_FUNCTION
Kokkos::View<T*, Layout, ExecSpace, MemoryTraits> FArrayKokkos<T,Layout,ExecSpace,MemoryTraits>::get_kokkos_view() const {
    return this_array_;
}

// Get the name of the view
template <typename T, typename Layout, typename ExecSpace, typename MemoryTraits>
KOKKOS_INLINE_FUNCTION
const std::string FArrayKokkos<T,Layout,ExecSpace,MemoryTraits>::get_name() const{
    return this_array_.label();
}


// set values of array
template <typename T, typename Layout, typename ExecSpace, typename MemoryTraits>
KOKKOS_INLINE_FUNCTION
void FArrayKokkos<T,Layout,ExecSpace,MemoryTraits>::set_values(T val) {
    Kokkos::parallel_for("SetValues_FArrayKokkos", length_, KOKKOS_CLASS_LAMBDA(const int i) {
        this_array_(i) = val;
    });
}

// Destructor
template <typename T, typename Layout, typename ExecSpace, typename MemoryTraits>
KOKKOS_INLINE_FUNCTION
FArrayKokkos<T,Layout,ExecSpace,MemoryTraits>::~FArrayKokkos() {}

////////////////////////////////////////////////////////////////////////////////
// End of FArrayKokkos
////////////////////////////////////////////////////////////////////////////////

/*! \brief Kokkos version of the serial ViewFArray class.
 *
 */
template <typename T>
class ViewFArrayKokkos {

private:
    size_t dims_[7];
    size_t order_;
    size_t length_;
    T* this_array_;

public:
    KOKKOS_INLINE_FUNCTION
    ViewFArrayKokkos();

    KOKKOS_INLINE_FUNCTION
    ViewFArrayKokkos(T* some_array, size_t dim0);
    
    KOKKOS_INLINE_FUNCTION
    ViewFArrayKokkos(T* some_array, size_t dim0, size_t dim1);

    KOKKOS_INLINE_FUNCTION
    ViewFArrayKokkos(T* some_array, size_t dim0, size_t dim1, size_t dim2);
    
    KOKKOS_INLINE_FUNCTION
    ViewFArrayKokkos(T* some_array, size_t dim0, size_t dim1, size_t dim2,
                     size_t dim3);
    
    KOKKOS_INLINE_FUNCTION
    ViewFArrayKokkos(T* some_array, size_t dim0, size_t dim1, size_t dim2,
                     size_t dim3, size_t dim4);
    
    KOKKOS_INLINE_FUNCTION
    ViewFArrayKokkos(T* some_array, size_t dim0, size_t dim1, size_t dim2,
                     size_t dim3, size_t dim4, size_t dim5);
    
    KOKKOS_INLINE_FUNCTION
    ViewFArrayKokkos(T* some_array, size_t dim0, size_t dim1, size_t dim2,
                     size_t dim3, size_t dim4, size_t dim5, size_t dim6);
    
    KOKKOS_INLINE_FUNCTION
    T& operator()(size_t i) const;

    KOKKOS_INLINE_FUNCTION
    T& operator()(size_t i, size_t j) const;

    KOKKOS_INLINE_FUNCTION
    T& operator()(size_t i, size_t j, size_t k) const;

    KOKKOS_INLINE_FUNCTION
    T& operator()(size_t i, size_t j, size_t k,
                  size_t l) const;

    KOKKOS_INLINE_FUNCTION
    T& operator()(size_t i, size_t j, size_t k,
                  size_t l, size_t m) const;

    KOKKOS_INLINE_FUNCTION
    T& operator()(size_t i, size_t j, size_t k,
                  size_t l, size_t m, size_t n) const;

    KOKKOS_INLINE_FUNCTION
    T& operator()(size_t i, size_t j, size_t k,
                  size_t l, size_t m, size_t n, size_t o) const;

    
    KOKKOS_INLINE_FUNCTION
    size_t size() const;
    
    KOKKOS_INLINE_FUNCTION
    size_t extent() const;

    KOKKOS_INLINE_FUNCTION
    size_t dims(size_t i) const;

    KOKKOS_INLINE_FUNCTION
    size_t order() const;
 
    KOKKOS_INLINE_FUNCTION
    T* pointer() const;

    // set values on host to input
    void set_values(T val);

    KOKKOS_INLINE_FUNCTION
    ~ViewFArrayKokkos();

}; // End of ViewFArrayKokkos declarations

// Default constructor
template <typename T>
KOKKOS_INLINE_FUNCTION
ViewFArrayKokkos<T>::ViewFArrayKokkos() {
    length_ = order_ = 0;
    for (int i = 0; i < 7; i++) {
        dims_[i] = 0;
    }
}

// Overloaded 1D constructor
template <typename T>
KOKKOS_INLINE_FUNCTION
ViewFArrayKokkos<T>::ViewFArrayKokkos(T *some_array, size_t dim0) {
    dims_[0] = dim0;
    order_ = 1;
    length_ = dim0;
    this_array_ = some_array;
}

// Overloaded 2D constructor
template <typename T>
KOKKOS_INLINE_FUNCTION
ViewFArrayKokkos<T>::ViewFArrayKokkos(T *some_array, size_t dim0, size_t dim1) {
    dims_[0] = dim0;
    dims_[1] = dim1;
    order_ = 2;
    length_ = (dim0 * dim1);
    this_array_ = some_array;
}

// Overloaded 3D constructor
template <typename T>
KOKKOS_INLINE_FUNCTION
ViewFArrayKokkos<T>::ViewFArrayKokkos(T *some_array, size_t dim0, size_t dim1,
                                      size_t dim2) {
    dims_[0] = dim0;
    dims_[1] = dim1;
    dims_[2] = dim2;
    order_ = 3;
    length_ = (dim0 * dim1 * dim2);
    this_array_ = some_array;
}

// Overloaded 4D constructor
template <typename T>
KOKKOS_INLINE_FUNCTION
ViewFArrayKokkos<T>::ViewFArrayKokkos(T *some_array, size_t dim0, size_t dim1,
                                      size_t dim2, size_t dim3) {
    dims_[0] = dim0;
    dims_[1] = dim1;
    dims_[2] = dim2;
    dims_[3] = dim3;
    order_ = 4;
    length_ = (dim0 * dim1 * dim2 * dim3);
    this_array_ = some_array;
}

// Overloaded 5D constructor
template <typename T>
KOKKOS_INLINE_FUNCTION
ViewFArrayKokkos<T>::ViewFArrayKokkos(T *some_array, size_t dim0, size_t dim1,
                                      size_t dim2, size_t dim3, size_t dim4) {
    dims_[0] = dim0;
    dims_[1] = dim1;
    dims_[2] = dim2;
    dims_[3] = dim3;
    dims_[4] = dim4;
    order_ = 5;
    length_ = (dim0 * dim1 * dim2 * dim3 * dim4);
    this_array_ = some_array;
}

// Overloaded 6D constructor
template <typename T>
KOKKOS_INLINE_FUNCTION
ViewFArrayKokkos<T>::ViewFArrayKokkos(T *some_array, size_t dim0, size_t dim1,
                                      size_t dim2, size_t dim3, size_t dim4,
                                      size_t dim5) {
    dims_[0] = dim0;
    dims_[1] = dim1;
    dims_[2] = dim2;
    dims_[3] = dim3;
    dims_[4] = dim4;
    dims_[5] = dim5;
    order_ = 6;
    length_ = (dim0 * dim1 * dim2 * dim3 * dim4 * dim5);
    this_array_ = some_array;
}

// Overloaded 7D constructor
template <typename T>
KOKKOS_INLINE_FUNCTION
ViewFArrayKokkos<T>::ViewFArrayKokkos(T *some_array, size_t dim0, size_t dim1,
                                      size_t dim2, size_t dim3, size_t dim4,
                                      size_t dim5, size_t dim6) {
    dims_[0] = dim0;
    dims_[1] = dim1;
    dims_[2] = dim2;
    dims_[3] = dim3;
    dims_[4] = dim4;
    dims_[5] = dim5;
    dims_[6] = dim6;
    order_ = 7;
    length_ = (dim0 * dim1 * dim2 * dim3 * dim4 * dim5 * dim6);
    this_array_ = some_array;
}

// Overloaded operator() for 1D array access
template <typename T>
KOKKOS_INLINE_FUNCTION
T& ViewFArrayKokkos<T>::operator()(size_t i) const {
    assert(order_ == 1 && "Tensor order (rank) does not match constructor in ViewFArrayKokkos 1D!");
    assert(i >= 0 && i < dims_[0] && "i is out of bounds in ViewFArrayKokkos 1D!");
    return this_array_[i];
}

//2D
template <typename T>
KOKKOS_INLINE_FUNCTION
T& ViewFArrayKokkos<T>::operator()(size_t i, size_t j) const {
    assert(order_ == 2 && "Tensor order (rank) does not match constructor in ViewFArrayKokkos 2D!");
    assert(i >= 0 && i < dims_[0] && "i is out of bounds in ViewFArrayKokkos 2D!");
    assert(j >= 0 && j < dims_[1] && "j is out of bounds in ViewFArrayKokkos 2D!");
    return this_array_[i + (j * dims_[0])];
}

//3D
template <typename T>
KOKKOS_INLINE_FUNCTION
T& ViewFArrayKokkos<T>::operator()(size_t i, size_t j, size_t k) const {
    assert(order_ == 3 && "Tensor order (rank) does not match constructor in ViewFArrayKokkos 3D!");
    assert(i >= 0 && i < dims_[0] && "i is out of bounds in ViewFArrayKokkos 3D!");
    assert(j >= 0 && j < dims_[1] && "j is out of bounds in ViewFArrayKokkos 3D!");
    assert(k >= 0 && k < dims_[2] && "k is out of bounds in ViewFArrayKokkos 3D!");
    return this_array_[i + (j * dims_[0])
                         + (k * dims_[0] * dims_[1])];
}

//4D
template <typename T>
KOKKOS_INLINE_FUNCTION
T& ViewFArrayKokkos<T>::operator()(size_t i, size_t j, size_t k,
                                   size_t l) const {
    assert(order_ == 4 && "Tensor order (rank) does not match constructor in ViewFArrayKokkos 4D!");
    assert(i >= 0 && i < dims_[0] && "i is out of bounds in ViewFArrayKokkos 4D!");
    assert(j >= 0 && j < dims_[1] && "j is out of bounds in ViewFArrayKokkos 4D!");
    assert(k >= 0 && k < dims_[2] && "k is out of bounds in ViewFArrayKokkos 4D!");
    assert(l >= 0 && l < dims_[3] && "l is out of bounds in ViewFArrayKokkos 4D!");
    return this_array_[i + (j * dims_[0])
                         + (k * dims_[0] * dims_[1])
                         + (l * dims_[0] * dims_[1] *dims_[2])];
}

//5D
template <typename T>
KOKKOS_INLINE_FUNCTION
T& ViewFArrayKokkos<T>::operator()(size_t i, size_t j, size_t k,
                                   size_t l, size_t m) const {
    assert(order_ == 5 && "Tensor order (rank) does not match constructor in ViewFArrayKokkos 5D!");
    assert(i >= 0 && i < dims_[0] && "i is out of bounds in ViewFArrayKokkos 5D!");
    assert(j >= 0 && j < dims_[1] && "j is out of bounds in ViewFArrayKokkos 5D!");
    assert(k >= 0 && k < dims_[2] && "k is out of bounds in ViewFArrayKokkos 5D!");
    assert(l >= 0 && l < dims_[3] && "l is out of bounds in ViewFArrayKokkos 5D!");
    assert(m >= 0 && m < dims_[4] && "m is out of bounds in ViewFArrayKokkos 5D!");
    return this_array_[i + (j * dims_[0])
                         + (k * dims_[0] * dims_[1])
                         + (l * dims_[0] * dims_[1] * dims_[2])
                         + (m * dims_[0] * dims_[1] * dims_[2] * dims_[3])];
}

//6D
template <typename T>
KOKKOS_INLINE_FUNCTION
T& ViewFArrayKokkos<T>::operator()(size_t i, size_t j, size_t k,
                                   size_t l, size_t m, size_t n) const {
    assert(order_ == 6 && "Tensor order (rank) does not match constructor in ViewFArrayKokkos 6D!");
    assert(i >= 0 && i < dims_[0] && "i is out of bounds in ViewFArrayKokkos 6D!");
    assert(j >= 0 && j < dims_[1] && "j is out of bounds in ViewFArrayKokkos 6D!");
    assert(k >= 0 && k < dims_[2] && "k is out of bounds in ViewFArrayKokkos 6D!");
    assert(l >= 0 && l < dims_[3] && "l is out of bounds in ViewFArrayKokkos 6D!");
    assert(m >= 0 && m < dims_[4] && "m is out of bounds in ViewFArrayKokkos 6D!");
    assert(n >= 0 && n < dims_[5] && "n is out of bounds in ViewFArrayKokkos 6D!");
    return this_array_[i + (j * dims_[0])
                         + (k * dims_[0] * dims_[1])
                         + (l * dims_[0] * dims_[1] * dims_[2])
                         + (m * dims_[0] * dims_[1] * dims_[2] * dims_[3])
                         + (n * dims_[0] * dims_[1] * dims_[2] * dims_[3] * dims_[4])];
}

//7D
template <typename T>
KOKKOS_INLINE_FUNCTION
T& ViewFArrayKokkos<T>::operator()(size_t i, size_t j, size_t k,
                                   size_t l, size_t m, size_t n,
                                   size_t o) const {
    assert(order_ == 7 && "Tensor order (rank) does not match constructor in ViewFArrayKokkos 7D!");
    assert(i >= 0 && i < dims_[0] && "i is out of bounds in ViewFArrayKokkos 7D!");
    assert(j >= 0 && j < dims_[1] && "j is out of bounds in ViewFArrayKokkos 7D!");
    assert(k >= 0 && k < dims_[2] && "k is out of bounds in ViewFArrayKokkos 7D!");
    assert(l >= 0 && l < dims_[3] && "l is out of bounds in ViewFArrayKokkos 7D!");
    assert(m >= 0 && m < dims_[4] && "m is out of bounds in ViewFArrayKokkos 7D!");
    assert(n >= 0 && n < dims_[5] && "n is out of bounds in ViewFArrayKokkos 7D!");
    assert(o >= 0 && o < dims_[6] && "o is out of bounds in ViewFArrayKokkos 7D!");
    return this_array_[i + (j * dims_[0])
                         + (k * dims_[0] * dims_[1])
                         + (l * dims_[0] * dims_[1] * dims_[2])
                         + (m * dims_[0] * dims_[1] * dims_[2] * dims_[3])
                         + (n * dims_[0] * dims_[1] * dims_[2] * dims_[3] * dims_[4])
                         + (o * dims_[0] * dims_[1] * dims_[2] * dims_[3] * dims_[4] * dims_[5])];
}

template <typename T>
KOKKOS_INLINE_FUNCTION
size_t ViewFArrayKokkos<T>::size() const {
    return length_;
}

template <typename T>
KOKKOS_INLINE_FUNCTION
size_t ViewFArrayKokkos<T>::extent() const {
    return length_;
}

template <typename T>
KOKKOS_INLINE_FUNCTION
size_t ViewFArrayKokkos<T>::dims(size_t i) const {
    assert(i < order_ && "ViewFArrayKokkos order (rank) does not match constructor, dim[i] does not exist!");
    assert(i >= 0 && dims_[i]>0 && "Access to ViewFArrayKokkos dims is out of bounds!");
    return dims_[i];
}

template <typename T>
KOKKOS_INLINE_FUNCTION
size_t ViewFArrayKokkos<T>::order() const {
    return order_;
}

template <typename T>
KOKKOS_INLINE_FUNCTION
T* ViewFArrayKokkos<T>::pointer() const {
    return this_array_;
}

template <typename T>
KOKKOS_INLINE_FUNCTION
void ViewFArrayKokkos<T>::set_values(T val) {
    Kokkos:parallel_for( Kokkos::RangePolicy<> ( 0, length_), KOKKOS_LAMBDA(const int i){
                         this_array_(i) = val;
                         });
}

template <typename T>
KOKKOS_INLINE_FUNCTION
ViewFArrayKokkos<T>::~ViewFArrayKokkos() {}

////////////////////////////////////////////////////////////////////////////////
// End of ViewFArrayKokkos
////////////////////////////////////////////////////////////////////////////////

/*! \brief Kokkos version of the serial FMatrix class.
 *
 */
template <typename T, typename Layout = DefaultLayout, typename ExecSpace = DefaultExecSpace, typename MemoryTraits = void>
class FMatrixKokkos {

    using TArray1D = Kokkos::View<T*, Layout, ExecSpace, MemoryTraits>;
    
private:

    size_t dims_[7];
    size_t order_;
    size_t length_;
    TArray1D this_matrix_;

public:
    FMatrixKokkos();

    FMatrixKokkos(size_t dim1, const std::string& tag_string = DEFAULTSTRINGMATRIX);

    FMatrixKokkos(size_t dim1, size_t dim2, const std::string& tag_string = DEFAULTSTRINGMATRIX);

    FMatrixKokkos(size_t dim1, size_t dim2, size_t dim3, const std::string& tag_string = DEFAULTSTRINGMATRIX);

    FMatrixKokkos(size_t dim1, size_t dim2, size_t dim3,
                  size_t dim4, const std::string& tag_string = DEFAULTSTRINGMATRIX);

    FMatrixKokkos(size_t dim1, size_t dim2, size_t dim3,
                  size_t dim4, size_t dim5, const std::string& tag_string = DEFAULTSTRINGMATRIX);

    FMatrixKokkos(size_t dim1, size_t dim2, size_t dim3,
                  size_t dim4, size_t dim5, size_t dim6, const std::string& tag_string = DEFAULTSTRINGMATRIX);

    FMatrixKokkos(size_t dim1, size_t dim2, size_t dim3,
                  size_t dim4, size_t dim5, size_t dim6,
                  size_t dim7, const std::string& tag_string = DEFAULTSTRINGMATRIX);
    
    KOKKOS_INLINE_FUNCTION
    T& operator()(size_t i) const;

    KOKKOS_INLINE_FUNCTION
    T& operator()(size_t i, size_t j) const;

    KOKKOS_INLINE_FUNCTION
    T& operator()(size_t i, size_t j, size_t k) const;

    KOKKOS_INLINE_FUNCTION
    T& operator()(size_t i, size_t j, size_t k, size_t l) const;

    KOKKOS_INLINE_FUNCTION
    T& operator()(size_t i, size_t j, size_t k, size_t l, size_t m) const;

    KOKKOS_INLINE_FUNCTION
    T& operator()(size_t i, size_t j, size_t k, size_t l, size_t m,
                  size_t n) const;

    KOKKOS_INLINE_FUNCTION
    T& operator()(size_t i, size_t j, size_t k, size_t l, size_t m,
                  size_t n, size_t o) const;
    
    KOKKOS_INLINE_FUNCTION
    FMatrixKokkos& operator=(const FMatrixKokkos& temp);

    KOKKOS_INLINE_FUNCTION
    size_t size() const;
    
    KOKKOS_INLINE_FUNCTION
    size_t extent() const;

    KOKKOS_INLINE_FUNCTION
    size_t dims(size_t i) const;
 
    KOKKOS_INLINE_FUNCTION
    size_t order() const;
   
    KOKKOS_INLINE_FUNCTION
    T* pointer() const;

    // set values
    KOKKOS_INLINE_FUNCTION
    void set_values(T val);
    
    //return kokkos view
    KOKKOS_INLINE_FUNCTION
    TArray1D get_kokkos_view() const;

    // Get the name of the view
    KOKKOS_INLINE_FUNCTION
    const std::string get_name() const;

    KOKKOS_INLINE_FUNCTION
    ~FMatrixKokkos();

}; // End of FMatrixKokkos

// Default constructor
template <typename T, typename Layout, typename ExecSpace, typename MemoryTraits>
FMatrixKokkos<T,Layout,ExecSpace,MemoryTraits>::FMatrixKokkos() {
    length_ = order_ = 0;
    for (int i = 0; i < 7; i++) {
        dims_[i] = 0;
    }
}

// Overloaded 1D constructor
template <typename T, typename Layout, typename ExecSpace, typename MemoryTraits>
FMatrixKokkos<T,Layout,ExecSpace,MemoryTraits>::FMatrixKokkos(size_t dim1, const std::string& tag_string) {
    using TArray1D = Kokkos::View<T*, Layout, ExecSpace>;
    
    dims_[0] = dim1;
    order_ = 1;
    length_ = dim1;
    this_matrix_ = TArray1D(tag_string, length_);
}

// Overloaded 2D constructor
template <typename T, typename Layout, typename ExecSpace, typename MemoryTraits>
FMatrixKokkos<T,Layout,ExecSpace,MemoryTraits>::FMatrixKokkos(size_t dim1, size_t dim2, const std::string& tag_string) {
    using TArray1D = Kokkos::View<T*, Layout, ExecSpace>;
    
    dims_[0] = dim1;
    dims_[1] = dim2;
    order_ = 2;
    length_ = (dim1 * dim2);
    this_matrix_ = TArray1D(tag_string, length_);
}

// Overloaded 3D constructor
template <typename T, typename Layout, typename ExecSpace, typename MemoryTraits>
FMatrixKokkos<T,Layout,ExecSpace,MemoryTraits>::FMatrixKokkos(size_t dim1, size_t dim2,
                                size_t dim3, const std::string& tag_string) {
    using TArray1D = Kokkos::View<T*, Layout, ExecSpace>;
    
    dims_[0] = dim1;
    dims_[1] = dim2;
    dims_[2] = dim3;
    order_ = 3;
    length_ = (dim1 * dim2 * dim3);
    this_matrix_ = TArray1D(tag_string, length_);
}

// Overloaded 4D constructor
template <typename T, typename Layout, typename ExecSpace, typename MemoryTraits>
FMatrixKokkos<T,Layout,ExecSpace,MemoryTraits>::FMatrixKokkos(size_t dim1, size_t dim2,
                                size_t dim3, size_t dim4, const std::string& tag_string) {
    using TArray1D = Kokkos::View<T*, Layout, ExecSpace>;
    
    dims_[0] = dim1;
    dims_[1] = dim2;
    dims_[2] = dim3;
    dims_[3] = dim4;
    order_ = 4;
    length_ = (dim1 * dim2 * dim3 * dim4);
    this_matrix_ = TArray1D(tag_string, length_);
}

// Overloaded 5D constructor
template <typename T, typename Layout, typename ExecSpace, typename MemoryTraits>
FMatrixKokkos<T,Layout,ExecSpace,MemoryTraits>::FMatrixKokkos(size_t dim1, size_t dim2,
                                size_t dim3, size_t dim4,
                                size_t dim5, const std::string& tag_string) {
    using TArray1D = Kokkos::View<T*, Layout, ExecSpace>;
    
    dims_[0] = dim1;
    dims_[1] = dim2;
    dims_[2] = dim3;
    dims_[3] = dim4;
    dims_[4] = dim5;
    order_ = 5;
    length_ = (dim1 * dim2 * dim3 * dim4 * dim5);
    this_matrix_ = TArray1D(tag_string, length_);
}

// Overloaded 5D constructor
template <typename T, typename Layout, typename ExecSpace, typename MemoryTraits>
FMatrixKokkos<T,Layout,ExecSpace,MemoryTraits>::FMatrixKokkos(size_t dim1, size_t dim2,
                                size_t dim3, size_t dim4,
                                size_t dim5, size_t dim6, const std::string& tag_string) {
    using TArray1D = Kokkos::View<T*, Layout, ExecSpace>;
    
    dims_[0] = dim1;
    dims_[1] = dim2;
    dims_[2] = dim3;
    dims_[3] = dim4;
    dims_[4] = dim5;
    dims_[5] = dim6;
    order_ = 6;
    length_ = (dim1 * dim2 * dim3 * dim4 * dim5 * dim6);
    this_matrix_ = TArray1D(tag_string, length_);
}

// Overloaded 5D constructor
template <typename T, typename Layout, typename ExecSpace, typename MemoryTraits>
FMatrixKokkos<T,Layout,ExecSpace,MemoryTraits>::FMatrixKokkos(size_t dim1, size_t dim2,
                                size_t dim3, size_t dim4,
                                size_t dim5, size_t dim6,
                                size_t dim7, const std::string& tag_string) {
    using TArray1D = Kokkos::View<T*, Layout, ExecSpace>;
    
    dims_[0] = dim1;
    dims_[1] = dim2;
    dims_[2] = dim3;
    dims_[3] = dim4;
    dims_[4] = dim5;
    dims_[5] = dim6;
    dims_[6] = dim7;
    order_ = 7;
    length_ = (dim1 * dim2 * dim3 * dim4 * dim5 * dim6 * dim7);
    this_matrix_ = TArray1D(tag_string, length_);
}

template <typename T, typename Layout, typename ExecSpace, typename MemoryTraits>
KOKKOS_INLINE_FUNCTION
T& FMatrixKokkos<T,Layout,ExecSpace,MemoryTraits>::operator()(size_t i) const {
    assert(order_ == 1 && "Tensor order (rank) does not match constructor in FMatrixKokkos 1D!");
    assert(i >= 1 && i <= dims_[0] && "i is out of bounds in FMatrixKokkos in 1D!");
    return this_matrix_((i - 1));
}

template <typename T, typename Layout, typename ExecSpace, typename MemoryTraits>
KOKKOS_INLINE_FUNCTION
T& FMatrixKokkos<T,Layout,ExecSpace,MemoryTraits>::operator()(size_t i, size_t j) const {
    assert(order_ == 2 && "Tensor order (rank) does not match constructor in FMatrixKokkos 2D!");
    assert(i >= 1 && i <= dims_[0] && "i is out of bounds in FMatrixKokkos in 2D!");
    assert(j >= 1 && j <= dims_[1] && "j is out of bounds in FMatrixKokkos in 2D!");
    return this_matrix_((i - 1) + ((j - 1) * dims_[0]));
}

template <typename T, typename Layout, typename ExecSpace, typename MemoryTraits>
KOKKOS_INLINE_FUNCTION
T& FMatrixKokkos<T,Layout,ExecSpace,MemoryTraits>::operator()(size_t i, size_t j, size_t k) const {
    assert(order_ == 3 && "Tensor order (rank) does not match constructor in FMatrixKokkos 3D!");
    assert(i >= 1 && i <= dims_[0] && "i is out of bounds in FMatrixKokkos in 3D!");
    assert(j >= 1 && j <= dims_[1] && "j is out of bounds in FMatrixKokkos in 3D!");
    assert(k >= 1 && k <= dims_[2] && "k is out of bounds in FMatrixKokkos in 3D!");
    return this_matrix_((i - 1) + ((j - 1) * dims_[0])
                                + ((k - 1) * dims_[0] * dims_[1]));
}

template <typename T, typename Layout, typename ExecSpace, typename MemoryTraits>
KOKKOS_INLINE_FUNCTION
T& FMatrixKokkos<T,Layout,ExecSpace,MemoryTraits>::operator()(size_t i, size_t j, size_t k, size_t l) const {
    assert(order_ == 4 && "Tensor order (rank) does not match constructor in FMatrixKokkos 4D!");
    assert(i >= 1 && i <= dims_[0] && "i is out of bounds in FMatrixKokkos in 4D!");
    assert(j >= 1 && j <= dims_[1] && "j is out of bounds in FMatrixKokkos in 4D!");
    assert(k >= 1 && k <= dims_[2] && "k is out of bounds in FMatrixKokkos in 4D!");
    assert(l >= 1 && l <= dims_[3] && "l is out of bounds in FMatrixKokkos in 4D!");
    return this_matrix_((i - 1) + ((j - 1) * dims_[0])
                                + ((k - 1) * dims_[0] * dims_[1])
                                + ((l - 1) * dims_[0] * dims_[1] * dims_[2]));
}

template <typename T, typename Layout, typename ExecSpace, typename MemoryTraits>
KOKKOS_INLINE_FUNCTION
T& FMatrixKokkos<T,Layout,ExecSpace,MemoryTraits>::operator()(size_t i, size_t j, size_t k, size_t l,
                                size_t m) const {
    assert(order_ == 5 && "Tensor order (rank) does not match constructor in FMatrixKokkos 5D!");
    assert(i >= 1 && i <= dims_[0] && "i is out of bounds in FMatrixKokkos in 5D!");
    assert(j >= 1 && j <= dims_[1] && "j is out of bounds in FMatrixKokkos in 5D!");
    assert(k >= 1 && k <= dims_[2] && "k is out of bounds in FMatrixKokkos in 5D!");
    assert(l >= 1 && l <= dims_[3] && "l is out of bounds in FMatrixKokkos in 5D!");
    assert(m >= 1 && m <= dims_[4] && "m is out of bounds in FMatrixKokkos in 5D!");
    return this_matrix_((i - 1) + ((j - 1) * dims_[0])
                                + ((k - 1) * dims_[0] * dims_[1])
                                + ((l - 1) * dims_[0] * dims_[1] * dims_[2])
                                + ((m - 1) * dims_[0] * dims_[1] * dims_[2] * dims_[3]));
}

template <typename T, typename Layout, typename ExecSpace, typename MemoryTraits>
KOKKOS_INLINE_FUNCTION
T& FMatrixKokkos<T,Layout,ExecSpace,MemoryTraits>::operator()(size_t i, size_t j, size_t k, size_t l,
                                size_t m, size_t n) const {
    assert(order_ == 6 && "Tensor order (rank) does not match constructor in FMatrixKokkos 6D!");
    assert(i >= 1 && i <= dims_[0] && "i is out of bounds in FMatrixKokkos in 6D!");
    assert(j >= 1 && j <= dims_[1] && "j is out of bounds in FMatrixKokkos in 6D!");
    assert(k >= 1 && k <= dims_[2] && "k is out of bounds in FMatrixKokkos in 6D!");
    assert(l >= 1 && l <= dims_[3] && "l is out of bounds in FMatrixKokkos in 6D!");
    assert(m >= 1 && m <= dims_[4] && "m is out of bounds in FMatrixKokkos in 6D!");
    assert(n >= 1 && n <= dims_[5] && "n is out of bounds in FMatrixKokkos in 6D!");
    return this_matrix_[(i - 1) + ((j - 1) * dims_[0])
                                + ((k - 1) * dims_[0] * dims_[1])
                                + ((l - 1) * dims_[0] * dims_[1] * dims_[2])
                                + ((m - 1) * dims_[0] * dims_[1] * dims_[2] * dims_[3])
                                + ((n - 1) * dims_[0] * dims_[1] * dims_[2] * dims_[3] * dims_[4])];
}

template <typename T, typename Layout, typename ExecSpace, typename MemoryTraits>
KOKKOS_INLINE_FUNCTION
T& FMatrixKokkos<T,Layout,ExecSpace,MemoryTraits>::operator()(size_t i, size_t j, size_t k, size_t l,
                                size_t m, size_t n, size_t o) const {
    assert(order_ == 7 && "Tensor order (rank) does not match constructor in FMatrixKokkos 7D!");
    assert(i >= 1 && i <= dims_[0] && "i is out of bounds in FMatrixKokkos in 7D!");
    assert(j >= 1 && j <= dims_[1] && "j is out of bounds in FMatrixKokkos in 7D!");
    assert(k >= 1 && k <= dims_[2] && "k is out of bounds in FMatrixKokkos in 7D!");
    assert(l >= 1 && l <= dims_[3] && "l is out of bounds in FMatrixKokkos in 7D!");
    assert(m >= 1 && m <= dims_[4] && "m is out of bounds in FMatrixKokkos in 7D!");
    assert(n >= 1 && n <= dims_[5] && "n is out of bounds in FMatrixKokkos in 7D!");
    assert(o >= 1 && o <= dims_[6] && "o is out of bounds in FMatrixKokkos in 7D!");
    return this_matrix_[(i - 1) + ((j - 1) * dims_[0])
                                + ((k - 1) * dims_[0] * dims_[1])
                                + ((l - 1) * dims_[0] * dims_[1] * dims_[2])
                                + ((m - 1) * dims_[0] * dims_[1] * dims_[2] * dims_[3])
                                + ((n - 1) * dims_[0] * dims_[1] * dims_[2] * dims_[3] * dims_[4])
                                + ((o - 1) * dims_[0] * dims_[1] * dims_[2] * dims_[3] * dims_[4] * dims_[5])];
}

template <typename T, typename Layout, typename ExecSpace, typename MemoryTraits>
KOKKOS_INLINE_FUNCTION
FMatrixKokkos<T,Layout,ExecSpace,MemoryTraits>& FMatrixKokkos<T,Layout,ExecSpace,MemoryTraits>::operator=(const FMatrixKokkos<T,Layout,ExecSpace,MemoryTraits>& temp) {
    // Do nothing if the assignment is of the form x = x
    if (this != &temp) {
        for (int iter = 0; iter < temp.order_; iter++){
            dims_[iter] = temp.dims_[iter];
        } // end for

        order_ = temp.order_;
        length_ = temp.length_;
        this_matrix_ = temp.this_matrix_;
    }
    return *this;
}



template <typename T, typename Layout, typename ExecSpace, typename MemoryTraits>
KOKKOS_INLINE_FUNCTION
size_t FMatrixKokkos<T,Layout,ExecSpace,MemoryTraits>::size() const {
    return length_;
}

template <typename T, typename Layout, typename ExecSpace, typename MemoryTraits>
KOKKOS_INLINE_FUNCTION
size_t FMatrixKokkos<T,Layout,ExecSpace,MemoryTraits>::extent() const {
    return length_;
}

template <typename T, typename Layout, typename ExecSpace, typename MemoryTraits>
KOKKOS_INLINE_FUNCTION
size_t FMatrixKokkos<T,Layout,ExecSpace,MemoryTraits>::dims(size_t i) const {
    i--;
    assert(i < order_ && "FMatrixKokkos order (rank) does not match constructor, dim[i] does not exist!");
    assert(i >= 0 && dims_[i]>0 && "Access to FMatrixKokkos dims is out of bounds!");
    return dims_[i];
}

template <typename T, typename Layout, typename ExecSpace, typename MemoryTraits>
KOKKOS_INLINE_FUNCTION
size_t FMatrixKokkos<T,Layout,ExecSpace,MemoryTraits>::order() const {
    return order_;
}

template <typename T, typename Layout, typename ExecSpace, typename MemoryTraits>
KOKKOS_INLINE_FUNCTION
T* FMatrixKokkos<T,Layout,ExecSpace,MemoryTraits>::pointer() const {
    return this_matrix_.data();
}

//return the stored Kokkos view
template <typename T, typename Layout, typename ExecSpace, typename MemoryTraits>
KOKKOS_INLINE_FUNCTION
Kokkos::View<T*, Layout, ExecSpace, MemoryTraits> FMatrixKokkos<T,Layout,ExecSpace,MemoryTraits>::get_kokkos_view() const {
    return this_matrix_;
}

// Get the name of the view
template <typename T, typename Layout, typename ExecSpace, typename MemoryTraits>
KOKKOS_INLINE_FUNCTION
const std::string FMatrixKokkos<T,Layout,ExecSpace,MemoryTraits>::get_name() const{
    return this_matrix_.label();
}


// set values of array
template <typename T, typename Layout, typename ExecSpace, typename MemoryTraits>
KOKKOS_INLINE_FUNCTION
void FMatrixKokkos<T, Layout, ExecSpace, MemoryTraits>::set_values(T val) {
    Kokkos::parallel_for("SetValues_FMatrixKokkos", length_, KOKKOS_CLASS_LAMBDA(const int i) {
        this_matrix_(i) = val;
    });
}

template <typename T, typename Layout, typename ExecSpace, typename MemoryTraits>
KOKKOS_INLINE_FUNCTION
FMatrixKokkos<T,Layout,ExecSpace,MemoryTraits>::~FMatrixKokkos() {}

////////////////////////////////////////////////////////////////////////////////
// End of FMatrixKokkos
////////////////////////////////////////////////////////////////////////////////

/*! \brief Kokkos version of the serial ViewFMatrix class.
 *
 */
template <typename T>
class ViewFMatrixKokkos {

private:

    size_t dims_[7];
    size_t order_;
    size_t length_;
    T* this_matrix_;
    
public:

    KOKKOS_INLINE_FUNCTION
    ViewFMatrixKokkos();
    
    KOKKOS_INLINE_FUNCTION
    ViewFMatrixKokkos(T* some_matrix, size_t dim1);
    
    KOKKOS_INLINE_FUNCTION
    ViewFMatrixKokkos(T* some_matrix, size_t dim1, size_t dim2);
    
    KOKKOS_INLINE_FUNCTION
    ViewFMatrixKokkos(T* some_matrix, size_t dim1, size_t dim2,
                      size_t dim3);
    
    KOKKOS_INLINE_FUNCTION
    ViewFMatrixKokkos(T* some_matrix, size_t dim1, size_t dim2,
                      size_t dim3, size_t dim4);
    
    KOKKOS_INLINE_FUNCTION
    ViewFMatrixKokkos(T* some_matrix, size_t dim1, size_t dim2,
                      size_t dim3, size_t dim4, size_t dim5);
    
    KOKKOS_INLINE_FUNCTION
    ViewFMatrixKokkos(T* some_matrix, size_t dim1, size_t dim2,
                      size_t dim3, size_t dim4, size_t dim5,
                      size_t dim6);
    
    KOKKOS_INLINE_FUNCTION
    ViewFMatrixKokkos(T* some_matrix, size_t dim1, size_t dim2,
                      size_t dim3, size_t dim4, size_t dim5,
                      size_t dim6, size_t dim7);
    
    KOKKOS_INLINE_FUNCTION
    T& operator()(size_t i) const;
    
    KOKKOS_INLINE_FUNCTION
    T& operator()(size_t i, size_t j) const;
    
    KOKKOS_INLINE_FUNCTION
    T& operator()(size_t i, size_t j, size_t k) const;

    KOKKOS_INLINE_FUNCTION
    T& operator()(size_t i, size_t j, size_t k, size_t l) const;

    KOKKOS_INLINE_FUNCTION
    T& operator()(size_t i, size_t j, size_t k, size_t l, size_t m) const;
        
    KOKKOS_INLINE_FUNCTION
    T& operator()(size_t i, size_t j, size_t k, size_t l, size_t m,
                  size_t n) const;
 
    KOKKOS_INLINE_FUNCTION
    T& operator()(size_t i, size_t j, size_t k, size_t l, size_t m,
                  size_t n, size_t o) const;
    
    KOKKOS_INLINE_FUNCTION
    size_t size() const;
    
    KOKKOS_INLINE_FUNCTION
    size_t extent() const;

    KOKKOS_INLINE_FUNCTION
    size_t dims(size_t i) const;

    KOKKOS_INLINE_FUNCTION
    size_t order() const;
 
    KOKKOS_INLINE_FUNCTION
    T* pointer() const;

    // set values on host to input
    void set_values(T val);

    KOKKOS_INLINE_FUNCTION
    ~ViewFMatrixKokkos();
    
}; // end of ViewFMatrixKokkos

// Default constructor
template <typename T>
KOKKOS_INLINE_FUNCTION
ViewFMatrixKokkos<T>::ViewFMatrixKokkos() {
    length_ = order_ = 0;
    for (int i = 0; i < 7; i++) {
        dims_[i] = 0;
    }
}

// Overloaded 1D constructor
template <typename T>
KOKKOS_INLINE_FUNCTION
ViewFMatrixKokkos<T>::ViewFMatrixKokkos(T* some_matrix, size_t dim1) {
    dims_[0] = dim1;
    order_ = 1;
    length_ = dim1;
    this_matrix_ = some_matrix;
}

// Overloaded 2D constructor
template <typename T>
KOKKOS_INLINE_FUNCTION
ViewFMatrixKokkos<T>::ViewFMatrixKokkos(T* some_matrix, size_t dim1,
                                        size_t dim2) {
    dims_[0] = dim1;
    dims_[1] = dim2;
    order_ = 2;
    length_ = (dim1 * dim2);
    this_matrix_ = some_matrix;
}

// Overloaded 3D constructor
template <typename T>
KOKKOS_INLINE_FUNCTION
ViewFMatrixKokkos<T>::ViewFMatrixKokkos(T* some_matrix, size_t dim1,
                                        size_t dim2, size_t dim3) {
    dims_[0] = dim1;
    dims_[1] = dim2;
    dims_[2] = dim3;
    order_ = 3;
    length_ = (dim1 * dim2 * dim3);
    this_matrix_ = some_matrix;
}

// Overloaded 4D constructor
template <typename T>
KOKKOS_INLINE_FUNCTION
ViewFMatrixKokkos<T>::ViewFMatrixKokkos(T* some_matrix, size_t dim1,
                                        size_t dim2, size_t dim3,
                                        size_t dim4) {
    dims_[0] = dim1;
    dims_[1] = dim2;
    dims_[2] = dim3;
    dims_[3] = dim4;
    order_ = 4;
    length_ = (dim1 * dim2 * dim3 * dim4);
    this_matrix_ = some_matrix;
}

// Overloaded 5D constructor
template <typename T>
KOKKOS_INLINE_FUNCTION
ViewFMatrixKokkos<T>::ViewFMatrixKokkos(T* some_matrix, size_t dim1,
                                        size_t dim2, size_t dim3,
                                        size_t dim4, size_t dim5) {
    dims_[0] = dim1;
    dims_[1] = dim2;
    dims_[2] = dim3;
    dims_[3] = dim4;
    dims_[4] = dim5;
    order_ = 5;
    length_ = (dim1 * dim2 * dim3 * dim4 * dim5);
    this_matrix_ = some_matrix;
}

// Overloaded 6D constructor
template <typename T>
KOKKOS_INLINE_FUNCTION
ViewFMatrixKokkos<T>::ViewFMatrixKokkos(T* some_matrix, size_t dim1,
                                        size_t dim2, size_t dim3,
                                        size_t dim4, size_t dim5,
                                        size_t dim6) {
    dims_[0] = dim1;
    dims_[1] = dim2;
    dims_[2] = dim3;
    dims_[3] = dim4;
    dims_[4] = dim5;
    dims_[5] = dim6;
    order_ = 6;
    length_ = (dim1 * dim2 * dim3 * dim4 * dim5 * dim6);
    this_matrix_ = some_matrix;
}

// Overloaded 6D constructor
template <typename T>
KOKKOS_INLINE_FUNCTION
ViewFMatrixKokkos<T>::ViewFMatrixKokkos(T* some_matrix, size_t dim1,
                                        size_t dim2, size_t dim3,
                                        size_t dim4, size_t dim5,
                                        size_t dim6, size_t dim7) {
    dims_[0] = dim1;
    dims_[1] = dim2;
    dims_[2] = dim3;
    dims_[3] = dim4;
    dims_[4] = dim5;
    dims_[5] = dim6;
    dims_[6] = dim7;
    order_ = 7;
    length_ = (dim1 * dim2 * dim3 * dim4 * dim5 * dim6 * dim7);
    this_matrix_ = some_matrix;
}


template <typename T>
KOKKOS_INLINE_FUNCTION
T& ViewFMatrixKokkos<T>::operator()(size_t i) const {
    assert(order_ == 1 && "Tensor order (rank) does not match constructor in ViewFMatrixKokkos 1D!");
    assert(i >= 1 && i <= dims_[0] && "i is out of bounds in ViewFMatrixKokkos 1D!");
    return this_matrix_[(i - 1)];
}

template <typename T>
KOKKOS_INLINE_FUNCTION
T& ViewFMatrixKokkos<T>::operator()(size_t i, size_t j) const {
    assert(order_ == 2 && "Tensor order (rank) does not match constructor in ViewFMatrixKokkos 2D!");
    assert(i >= 1 && i <= dims_[0] && "i is out of bounds in ViewFMatrixKokkos 2D!");
    assert(j >= 1 && j <= dims_[1] && "j is out of bounds in ViewFMatrixKokkos 2D!");
    return this_matrix_[(i - 1) + ((j - 1) * dims_[0])];
}

template <typename T>
KOKKOS_INLINE_FUNCTION
T& ViewFMatrixKokkos<T>::operator()(size_t i, size_t j, size_t k) const
{
    assert(order_ == 3 && "Tensor order (rank) does not match constructor in ViewFMatrixKokkos 3D!");
    assert(i >= 1 && i <= dims_[0] && "i is out of bounds in ViewFMatrixKokkos 3D!");
    assert(j >= 1 && j <= dims_[1] && "j is out of bounds in ViewFMatrixKokkos 3D!");
    assert(k >= 1 && k <= dims_[2] && "k is out of bounds in ViewFMatrixKokkos 3D!");
    
    return this_matrix_[(i - 1) + ((j - 1) * dims_[0])
                                + ((k - 1) * dims_[0] * dims_[1])];
}

template <typename T>
KOKKOS_INLINE_FUNCTION
T& ViewFMatrixKokkos<T>::operator()(size_t i, size_t j, size_t k,
                                    size_t l) const {
    assert(order_ == 4 && "Tensor order (rank) does not match constructor in ViewFMatrixKokkos 4D!");
    assert(i >= 1 && i <= dims_[0] && "i is out of bounds in ViewFMatrixKokkos 4D!");
    assert(j >= 1 && j <= dims_[1] && "j is out of bounds in ViewFMatrixKokkos 4D!");
    assert(k >= 1 && k <= dims_[2] && "k is out of bounds in ViewFMatrixKokkos 4D!");
    assert(l >= 1 && l <= dims_[3] && "l is out of bounds in ViewFMatrixKokkos 4D!");
    return this_matrix_[(i - 1) + ((j - 1) * dims_[0])
                                + ((k - 1) * dims_[0] * dims_[1])
                                + ((l - 1) * dims_[0] * dims_[1] * dims_[2])];
}

template <typename T>
KOKKOS_INLINE_FUNCTION
T& ViewFMatrixKokkos<T>::operator()(size_t i, size_t j, size_t k, size_t l,
                                    size_t m) const {
    assert(order_ == 5 && "Tensor order (rank) does not match constructor in ViewFMatrixKokkos 5D!");
    assert(i >= 1 && i <= dims_[0] && "i is out of bounds in ViewFMatrixKokkos 5D!");
    assert(j >= 1 && j <= dims_[1] && "j is out of bounds in ViewFMatrixKokkos 5D!");
    assert(k >= 1 && k <= dims_[2] && "k is out of bounds in ViewFMatrixKokkos 5D!");
    assert(l >= 1 && l <= dims_[3] && "l is out of bounds in ViewFMatrixKokkos 5D!");
    assert(m >= 1 && m <= dims_[4] && "m is out of bounds in ViewFMatrixKokkos 5D!");
    return this_matrix_[(i - 1) + ((j - 1) * dims_[0])
                                + ((k - 1) * dims_[0] * dims_[1])
                                + ((l - 1) * dims_[0] * dims_[1] * dims_[2])
                                + ((m - 1) * dims_[0] * dims_[1] * dims_[2] * dims_[3])];
}

template <typename T>
KOKKOS_INLINE_FUNCTION
T& ViewFMatrixKokkos<T>::operator()(size_t i, size_t j, size_t k, size_t l,
                                    size_t m, size_t n) const
{
    assert(order_ == 6 && "Tensor order (rank) does not match constructor in ViewFMatrixKokkos 6D!");
    assert(i >= 1 && i <= dims_[0] && "i is out of bounds in ViewFMatrixKokkos 6D!");
    assert(j >= 1 && j <= dims_[1] && "j is out of bounds in ViewFMatrixKokkos 6D!");
    assert(k >= 1 && k <= dims_[2] && "k is out of bounds in ViewFMatrixKokkos 6D!");
    assert(l >= 1 && l <= dims_[3] && "l is out of bounds in ViewFMatrixKokkos 6D!");
    assert(m >= 1 && m <= dims_[4] && "m is out of bounds in ViewFMatrixKokkos 6D!");
    assert(n >= 1 && n <= dims_[5] && "n is out of bounds in ViewFMatrixKokkos 6D!");
    return this_matrix_[(i - 1) + ((j - 1) * dims_[0])
                                + ((k - 1) * dims_[0] * dims_[1])
                                + ((l - 1) * dims_[0] * dims_[1] * dims_[2])
                                + ((m - 1) * dims_[0] * dims_[1] * dims_[2] * dims_[3])
                                + ((n - 1) * dims_[0] * dims_[1] * dims_[2] * dims_[3] * dims_[4])];
}

template <typename T>
KOKKOS_INLINE_FUNCTION
T& ViewFMatrixKokkos<T>::operator()(size_t i, size_t j, size_t k, size_t l,
                                    size_t m, size_t n, size_t o) const
{
    assert(order_ == 7 && "Tensor order (rank) does not match constructor in ViewFMatrixKokkos 7D!");
    assert(i >= 1 && i <= dims_[0] && "i is out of bounds in ViewFMatrixKokkos 7D!");
    assert(j >= 1 && j <= dims_[1] && "j is out of bounds in ViewFMatrixKokkos 7D!");
    assert(k >= 1 && k <= dims_[2] && "k is out of bounds in ViewFMatrixKokkos 7D!");
    assert(l >= 1 && l <= dims_[3] && "l is out of bounds in ViewFMatrixKokkos 7D!");
    assert(m >= 1 && m <= dims_[4] && "m is out of bounds in ViewFMatrixKokkos 7D!");
    assert(n >= 1 && n <= dims_[5] && "n is out of bounds in ViewFMatrixKokkos 7D!");
    assert(o >= 1 && o <= dims_[6] && "o is out of bounds in ViewFMatrixKokkos 7D!");
    return this_matrix_[(i - 1) + ((j - 1) * dims_[0])
                                + ((k - 1) * dims_[0] * dims_[1])
                                + ((l - 1) * dims_[0] * dims_[1] * dims_[2])
                                + ((m - 1) * dims_[0] * dims_[1] * dims_[2] * dims_[3])
                                + ((n - 1) * dims_[0] * dims_[1] * dims_[2] * dims_[3] * dims_[4])
                                + ((o - 1) * dims_[0] * dims_[1] * dims_[2] * dims_[3] * dims_[4] * dims_[5])];
}

template <typename T>
KOKKOS_INLINE_FUNCTION
size_t ViewFMatrixKokkos<T>::size() const {
    return length_;
}

template <typename T>
KOKKOS_INLINE_FUNCTION
size_t ViewFMatrixKokkos<T>::extent() const {
    return length_;
}

template <typename T>
KOKKOS_INLINE_FUNCTION
size_t ViewFMatrixKokkos<T>::dims(size_t i) const {
    i--;
    assert(i < order_ && "ViewFMatrixKokkos order (rank) does not match constructor, dim[i] does not exist!");
    assert(i >= 0 && dims_[i]>0 && "Access to ViewFMatrixKokkos dims is out of bounds!");
    return dims_[i];
}

template <typename T>
KOKKOS_INLINE_FUNCTION
size_t ViewFMatrixKokkos<T>::order() const {
    return order_;
}

template <typename T>
KOKKOS_INLINE_FUNCTION
T* ViewFMatrixKokkos<T>::pointer() const {
    return this_matrix_;
}

template <typename T>
KOKKOS_INLINE_FUNCTION
void ViewFMatrixKokkos<T>::set_values(T val) {
    Kokkos:parallel_for( Kokkos::RangePolicy<> ( 0, length_), KOKKOS_LAMBDA(const int i){
                         this_matrix_(i) = val;
                         });
}

template <typename T>
KOKKOS_INLINE_FUNCTION
ViewFMatrixKokkos<T>::~ViewFMatrixKokkos() {}

////////////////////////////////////////////////////////////////////////////////
// End of ViewFMatrixKokkos
////////////////////////////////////////////////////////////////////////////////


/////////////////////////
// DFArrayKokkos:  Dual type for managing data on both CPU and GPU.
/////////////////////////
template <typename T, typename Layout = DefaultLayout, typename ExecSpace = DefaultExecSpace, typename MemoryTraits = void>
class DFArrayKokkos {

    // this is manage
    using TArray1D = Kokkos::DualView<T*, Layout, ExecSpace, MemoryTraits>;
    
private:
    size_t dims_[7];
    size_t length_;
    size_t order_;  // tensor order (rank)
    TArray1D this_array_;

public:
    // Data member to access host view
    ViewFArray <T> host;

    DFArrayKokkos();
    
    DFArrayKokkos(size_t dim0, const std::string& tag_string = DEFAULTSTRINGARRAY);

    DFArrayKokkos(size_t dim0, size_t dim1, const std::string& tag_string = DEFAULTSTRINGARRAY);

    DFArrayKokkos (size_t dim0, size_t dim1, size_t dim2, const std::string& tag_string = DEFAULTSTRINGARRAY);

    DFArrayKokkos(size_t dim0, size_t dim1, size_t dim2,
                 size_t dim3, const std::string& tag_string = DEFAULTSTRINGARRAY);

    DFArrayKokkos(size_t dim0, size_t dim1, size_t dim2,
                 size_t dim3, size_t dim4, const std::string& tag_string = DEFAULTSTRINGARRAY);

    DFArrayKokkos(size_t dim0, size_t dim1, size_t dim2,
                 size_t dim3, size_t dim4, size_t dim5, const std::string& tag_string = DEFAULTSTRINGARRAY);

    DFArrayKokkos(size_t dim0, size_t dim1, size_t dim2,
                 size_t dim3, size_t dim4, size_t dim5,
                 size_t dim6, const std::string& tag_string = DEFAULTSTRINGARRAY);
    
    KOKKOS_INLINE_FUNCTION
    T& operator()(size_t i) const;

    KOKKOS_INLINE_FUNCTION
    T& operator()(size_t i, size_t j) const;

    KOKKOS_INLINE_FUNCTION
    T& operator()(size_t i, size_t j, size_t k) const;

    KOKKOS_INLINE_FUNCTION
    T& operator()(size_t i, size_t j, size_t k, size_t l) const;

    KOKKOS_INLINE_FUNCTION
    T& operator()(size_t i, size_t j, size_t k, size_t l, size_t m) const;

    KOKKOS_INLINE_FUNCTION
    T& operator()(size_t i, size_t j, size_t k, size_t l, size_t m,
                  size_t n) const;

    KOKKOS_INLINE_FUNCTION
    T& operator()(size_t i, size_t j, size_t k, size_t l, size_t m,
                  size_t n, size_t o) const;
    
    KOKKOS_INLINE_FUNCTION
    DFArrayKokkos& operator=(const DFArrayKokkos& temp);

    // GPU Method
    // Method that returns size
    KOKKOS_INLINE_FUNCTION
    size_t size() const;

    // Host Method
    // Method that returns size
    KOKKOS_INLINE_FUNCTION
    size_t extent() const;

    KOKKOS_INLINE_FUNCTION
    size_t dims(size_t i) const;

    KOKKOS_INLINE_FUNCTION
    size_t order() const;
 
    // Method returns the raw device pointer of the Kokkos DualView
    KOKKOS_INLINE_FUNCTION
    T* device_pointer() const;

    // Method returns the raw host pointer of the Kokkos DualView
    KOKKOS_INLINE_FUNCTION
    T* host_pointer() const;

    // Method that update host view
    void update_host();

    // Method that update device view
    void update_device();

<<<<<<< HEAD
    // set values on host to input
    void set_values(T val);
=======
    // Get the name of the view
    KOKKOS_INLINE_FUNCTION
    const std::string get_name() const;
>>>>>>> b0625941

    // Deconstructor
    KOKKOS_INLINE_FUNCTION
    ~DFArrayKokkos ();

}; // End of DFArrayKokkos declarations

// Default constructor
template <typename T, typename Layout, typename ExecSpace, typename MemoryTraits>
DFArrayKokkos<T,Layout,ExecSpace,MemoryTraits>::DFArrayKokkos() {
    length_ = order_ = 0;
    for (int i = 0; i < 7; i++) {
        dims_[i] = 0;
    }
}

// Overloaded 1D constructor
template <typename T, typename Layout, typename ExecSpace, typename MemoryTraits>
DFArrayKokkos<T,Layout,ExecSpace,MemoryTraits>::DFArrayKokkos(size_t dim0, const std::string& tag_string) {
    
    dims_[0] = dim0;
    order_ = 1;
    length_ = dim0;
    this_array_ = TArray1D(tag_string, length_);
    // Create host ViewFArray
    host = ViewFArray <T> (this_array_.h_view.data(), dim0);
}

// Overloaded 2D constructor
template <typename T, typename Layout, typename ExecSpace, typename MemoryTraits>
DFArrayKokkos<T,Layout,ExecSpace,MemoryTraits>::DFArrayKokkos(size_t dim0, size_t dim1, const std::string& tag_string) {
    
    dims_[0] = dim0;
    dims_[1] = dim1;
    order_ = 2;
    length_ = (dim0 * dim1);
    this_array_ = TArray1D(tag_string, length_);
    // Create host ViewFArray
    host = ViewFArray <T> (this_array_.h_view.data(), dim0, dim1);
}

template <typename T, typename Layout, typename ExecSpace, typename MemoryTraits>
DFArrayKokkos<T,Layout,ExecSpace,MemoryTraits>::DFArrayKokkos(size_t dim0, size_t dim1,
                              size_t dim2, const std::string& tag_string) {
    
    dims_[0] = dim0;
    dims_[1] = dim1;
    dims_[2] = dim2;
    order_ = 3;
    length_ = (dim0 * dim1 * dim2);
    this_array_ = TArray1D(tag_string, length_);
    // Create host ViewFArray
    host = ViewFArray <T> (this_array_.h_view.data(), dim0, dim1, dim2);
}

template <typename T, typename Layout, typename ExecSpace, typename MemoryTraits>
DFArrayKokkos<T,Layout,ExecSpace,MemoryTraits>::DFArrayKokkos(size_t dim0, size_t dim1,
                              size_t dim2, size_t dim3, const std::string& tag_string) {
    
    dims_[0] = dim0;
    dims_[1] = dim1;
    dims_[2] = dim2;
    dims_[3] = dim3;
    order_ = 4;
    length_ = (dim0 * dim1 * dim2 * dim3);
    this_array_ = TArray1D(tag_string, length_);
    // Create host ViewFArray
    host = ViewFArray <T> (this_array_.h_view.data(), dim0, dim1, dim2, dim3);
}

template <typename T, typename Layout, typename ExecSpace, typename MemoryTraits>
DFArrayKokkos<T,Layout,ExecSpace,MemoryTraits>::DFArrayKokkos(size_t dim0, size_t dim1,
                              size_t dim2, size_t dim3,
                              size_t dim4, const std::string& tag_string) {
    
    dims_[0] = dim0;
    dims_[1] = dim1;
    dims_[2] = dim2;
    dims_[3] = dim3;
    dims_[4] = dim4;
    order_ = 5;
    length_ = (dim0 * dim1 * dim2 * dim3 * dim4);
    this_array_ = TArray1D(tag_string, length_);
    // Create host ViewFArray
    host = ViewFArray <T> (this_array_.h_view.data(), dim0, dim1, dim2, dim3, dim4);
}

template <typename T, typename Layout, typename ExecSpace, typename MemoryTraits>
DFArrayKokkos<T,Layout,ExecSpace,MemoryTraits>::DFArrayKokkos(size_t dim0, size_t dim1,
                              size_t dim2, size_t dim3,
                              size_t dim4, size_t dim5, const std::string& tag_string) {
    
    dims_[0] = dim0;
    dims_[1] = dim1;
    dims_[2] = dim2;
    dims_[3] = dim3;
    dims_[4] = dim4;
    dims_[5] = dim5;
    order_ = 6;
    length_ = (dim0 * dim1 * dim2 * dim3 * dim4 * dim5);
    this_array_ = TArray1D(tag_string, length_);
    // Create host ViewFArray
    host = ViewFArray <T> (this_array_.h_view.data(), dim0, dim1, dim2, dim3, dim4, dim5);
}

template <typename T, typename Layout, typename ExecSpace, typename MemoryTraits>
DFArrayKokkos<T,Layout,ExecSpace,MemoryTraits>::DFArrayKokkos(size_t dim0, size_t dim1,
                              size_t dim2, size_t dim3,
                              size_t dim4, size_t dim5,
                              size_t dim6, const std::string& tag_string) {
    
    dims_[0] = dim0;
    dims_[1] = dim1;
    dims_[2] = dim2;
    dims_[3] = dim3;
    dims_[4] = dim4;
    dims_[5] = dim5;
    dims_[6] = dim6;
    order_ = 7;
    length_ = (dim0 * dim1 * dim2 * dim3 * dim4 * dim5 * dim6);
    this_array_ = TArray1D(tag_string, length_);
    // Create host ViewFArray
    host = ViewFArray <T> (this_array_.h_view.data(), dim0, dim1, dim2, dim3, dim4, dim5, dim6);
}

template <typename T, typename Layout, typename ExecSpace, typename MemoryTraits>
KOKKOS_INLINE_FUNCTION
T& DFArrayKokkos<T,Layout,ExecSpace,MemoryTraits>::operator()(size_t i) const {
    assert(order_ == 1 && "Tensor order (rank) does not match constructor in DFArrayKokkos 1D!");
    assert(i >= 0 && i < dims_[0] && "i is out of bounds in DFArrayKokkos 1D!");
    return this_array_.d_view(i);
}

template <typename T, typename Layout, typename ExecSpace, typename MemoryTraits>
KOKKOS_INLINE_FUNCTION
T& DFArrayKokkos<T,Layout,ExecSpace,MemoryTraits>::operator()(size_t i, size_t j) const {
    assert(order_ == 2 && "Tensor order (rank) does not match constructor in DFArrayKokkos 2D!");
    assert(i >= 0 && i < dims_[0] && "i is out of bounds in DFArrayKokkos 2D!");
    assert(j >= 0 && j < dims_[1] && "j is out of bounds in DFArrayKokkos 2D!");
    return this_array_.d_view(i + (j * dims_[0]));
}

template <typename T, typename Layout, typename ExecSpace, typename MemoryTraits>
KOKKOS_INLINE_FUNCTION
T& DFArrayKokkos<T,Layout,ExecSpace,MemoryTraits>::operator()(size_t i, size_t j, size_t k) const {
    assert(order_ == 3 && "Tensor order (rank) does not match constructor in DFArrayKokkos 3D!");
    assert(i >= 0 && i < dims_[0] && "i is out of bounds in DFArrayKokkos 3D!");
    assert(j >= 0 && j < dims_[1] && "j is out of bounds in DFArrayKokkos 3D!");
    assert(k >= 0 && k < dims_[2] && "k is out of bounds in DFArrayKokkos 3D!");
    return this_array_.d_view(i + (j * dims_[0])
                                + (k * dims_[0] * dims_[1]));
}

template <typename T, typename Layout, typename ExecSpace, typename MemoryTraits>
KOKKOS_INLINE_FUNCTION
T& DFArrayKokkos<T,Layout,ExecSpace,MemoryTraits>::operator()(size_t i, size_t j, size_t k, size_t l) const {
    assert(order_ == 4 && "Tensor order (rank) does not match constructor in DFArrayKokkos 4D!");
    assert(i >= 0 && i < dims_[0] && "i is out of bounds in DFArrayKokkos 4D!");
    assert(j >= 0 && j < dims_[1] && "j is out of bounds in DFArrayKokkos 4D!");
    assert(k >= 0 && k < dims_[2] && "k is out of bounds in DFArrayKokkos 4D!");
    assert(l >= 0 && l < dims_[3] && "l is out of bounds in DFArrayKokkos 4D!");
    return this_array_.d_view(i + (j * dims_[0])
                                + (k * dims_[0] * dims_[1])
                                + (l * dims_[0] * dims_[1] * dims_[2]));
}

template <typename T, typename Layout, typename ExecSpace, typename MemoryTraits>
KOKKOS_INLINE_FUNCTION
T& DFArrayKokkos<T,Layout,ExecSpace,MemoryTraits>::operator()(size_t i, size_t j, size_t k, size_t l,
                               size_t m) const {
    assert(order_ == 5 && "Tensor order (rank) does not match constructor in DFArrayKokkos 5D!");
    assert(i >= 0 && i < dims_[0] && "i is out of bounds in DFArrayKokkos 5D!");
    assert(j >= 0 && j < dims_[1] && "j is out of bounds in DFArrayKokkos 5D!");
    assert(k >= 0 && k < dims_[2] && "k is out of bounds in DFArrayKokkos 5D!");
    assert(l >= 0 && l < dims_[3] && "l is out of bounds in DFArrayKokkos 5D!");
    assert(m >= 0 && m < dims_[4] && "m is out of bounds in DFArrayKokkos 5D!");
    return this_array_.d_view(i + (j * dims_[0])
                                + (k * dims_[0] * dims_[1])
                                + (l * dims_[0] * dims_[1] * dims_[2])
                                + (m * dims_[0] * dims_[1] * dims_[2] * dims_[3]));
}

template <typename T, typename Layout, typename ExecSpace, typename MemoryTraits>
KOKKOS_INLINE_FUNCTION
T& DFArrayKokkos<T,Layout,ExecSpace,MemoryTraits>::operator()(size_t i, size_t j, size_t k, size_t l,
                               size_t m, size_t n) const {
    assert(order_ == 6 && "Tensor order (rank) does not match constructor in DFArrayKokkos 6D!");
    assert(i >= 0 && i < dims_[0] && "i is out of bounds in DFArrayKokkos 6D!");
    assert(j >= 0 && j < dims_[1] && "j is out of bounds in DFArrayKokkos 6D!");
    assert(k >= 0 && k < dims_[2] && "k is out of bounds in DFArrayKokkos 6D!");
    assert(l >= 0 && l < dims_[3] && "l is out of bounds in DFArrayKokkos 6D!");
    assert(m >= 0 && m < dims_[4] && "m is out of bounds in DFArrayKokkos 6D!");
    assert(n >= 0 && n < dims_[5] && "n is out of bounds in DFArrayKokkos 6D!");
    return this_array_.d_view(i + (j * dims_[0])
                                + (k * dims_[0] * dims_[1])
                                + (l * dims_[0] * dims_[1] * dims_[2])
                                + (m * dims_[0] * dims_[1] * dims_[2] * dims_[3])
                                + (n * dims_[0] * dims_[1] * dims_[2] * dims_[3] * dims_[4]));
}

template <typename T, typename Layout, typename ExecSpace, typename MemoryTraits>
KOKKOS_INLINE_FUNCTION
T& DFArrayKokkos<T,Layout,ExecSpace,MemoryTraits>::operator()(size_t i, size_t j, size_t k, size_t l,
                               size_t m, size_t n, size_t o) const {
    assert(order_ == 7 && "Tensor order (rank) does not match constructor in DFArrayKokkos 7D!");
    assert(i >= 0 && i < dims_[0] && "i is out of bounds in DFArrayKokkos 7D!");
    assert(j >= 0 && j < dims_[1] && "j is out of bounds in DFArrayKokkos 7D!");
    assert(k >= 0 && k < dims_[2] && "k is out of bounds in DFArrayKokkos 7D!");
    assert(l >= 0 && l < dims_[3] && "l is out of bounds in DFArrayKokkos 7D!");
    assert(m >= 0 && m < dims_[4] && "m is out of bounds in DFArrayKokkos 7D!");
    assert(n >= 0 && n < dims_[5] && "n is out of bounds in DFArrayKokkos 7D!");
    assert(o >= 0 && o < dims_[6] && "o is out of bounds in DFArrayKokkos 7D!");
    return this_array_.d_view(i + (j * dims_[0])
                                + (k * dims_[0] * dims_[1])
                                + (l * dims_[0] * dims_[1] * dims_[2])
                                + (m * dims_[0] * dims_[1] * dims_[2] * dims_[3])
                                + (n * dims_[0] * dims_[1] * dims_[2] * dims_[3] * dims_[4])
                                + (o * dims_[0] * dims_[1] * dims_[2] * dims_[3] * dims_[4] * dims_[5]));
}

template <typename T, typename Layout, typename ExecSpace, typename MemoryTraits>
KOKKOS_INLINE_FUNCTION
DFArrayKokkos<T,Layout,ExecSpace,MemoryTraits>& DFArrayKokkos<T,Layout,ExecSpace,MemoryTraits>::operator= (const DFArrayKokkos& temp) {
    
    // Do nothing if the assignment is of the form x = x
    if (this != &temp) {
        for (int iter = 0; iter < temp.order_; iter++){
            dims_[iter] = temp.dims_[iter];
        } // end for

        order_ = temp.order_;
        length_ = temp.length_;
        this_array_ = temp.this_array_;
    host = temp.host;
    }
    
    return *this;
}

// Return size
template <typename T, typename Layout, typename ExecSpace, typename MemoryTraits>
KOKKOS_INLINE_FUNCTION
size_t DFArrayKokkos<T,Layout,ExecSpace,MemoryTraits>::size() const {
    return length_;
}

template <typename T, typename Layout, typename ExecSpace, typename MemoryTraits>
KOKKOS_INLINE_FUNCTION
size_t DFArrayKokkos<T,Layout,ExecSpace,MemoryTraits>::extent() const {
    return length_;
}

template <typename T, typename Layout, typename ExecSpace, typename MemoryTraits>
KOKKOS_INLINE_FUNCTION
size_t DFArrayKokkos<T,Layout,ExecSpace,MemoryTraits>::dims(size_t i) const {
    assert(i < order_ && "DFArrayKokkos order (rank) does not match constructor, dim[i] does not exist!");
    assert(i >= 0 && dims_[i]>0 && "Access to DFArrayKokkos dims is out of bounds!");
    return dims_[i];
}

template <typename T, typename Layout, typename ExecSpace, typename MemoryTraits>
KOKKOS_INLINE_FUNCTION
size_t DFArrayKokkos<T,Layout,ExecSpace,MemoryTraits>::order() const {
    return order_;
}

template <typename T, typename Layout, typename ExecSpace, typename MemoryTraits>
KOKKOS_INLINE_FUNCTION
T* DFArrayKokkos<T,Layout,ExecSpace,MemoryTraits>::device_pointer() const {
    return this_array_.d_view.data();
}

template <typename T, typename Layout, typename ExecSpace, typename MemoryTraits>
KOKKOS_INLINE_FUNCTION
T* DFArrayKokkos<T,Layout,ExecSpace,MemoryTraits>::host_pointer() const {
    return this_array_.h_view.data();
}

template <typename T, typename Layout, typename ExecSpace, typename MemoryTraits>
void DFArrayKokkos<T,Layout,ExecSpace,MemoryTraits>::update_host() {

    this_array_.template modify<typename TArray1D::execution_space>();
    this_array_.template sync<typename TArray1D::host_mirror_space>();
}

template <typename T, typename Layout, typename ExecSpace, typename MemoryTraits>
void DFArrayKokkos<T,Layout,ExecSpace,MemoryTraits>::update_device() {

    this_array_.template modify<typename TArray1D::host_mirror_space>();
    this_array_.template sync<typename TArray1D::execution_space>();
}

// Get the name of the view
template <typename T, typename Layout, typename ExecSpace, typename MemoryTraits>
KOKKOS_INLINE_FUNCTION
const std::string DFArrayKokkos<T,Layout,ExecSpace,MemoryTraits>::get_name() const{
    return this_array_.view_host().label();
}

template <typename T, typename Layout, typename ExecSpace, typename MemoryTraits>
KOKKOS_INLINE_FUNCTION
void DFArrayKokkos<T,Layout,ExecSpace,MemoryTraits>::set_values(T val) {
    Kokkos:parallel_for( Kokkos::RangePolicy<> ( 0, length_), KOKKOS_LAMBDA(const int i){
                         this_array_.h_view(i) = val;
                         });
}

template <typename T, typename Layout, typename ExecSpace, typename MemoryTraits>
KOKKOS_INLINE_FUNCTION
DFArrayKokkos<T,Layout,ExecSpace,MemoryTraits>::~DFArrayKokkos() {}
// End DFArrayKokkos


/////////////////////////
// DViewFArrayKokkos:  The DView means dual view of the data, where data is on both CPU and GPU.
//
// This MATAR type is for accepting a pointer to data on the CPU via the constructor and then it copies the data
// data to the GPU where the member functions and overloads access the data on the GPU. The corresponding
// FArrayKokkos type creates memory on the GPU; likewise, the viewFArrayKokkos accesses data already on the GPU.
// To emphasize, the data must be on the CPU prior to calling the constructor for the DView data type.
/////////////////////////
template <typename T, typename Layout = DefaultLayout, typename ExecSpace = DefaultExecSpace, typename MemoryTraits = void>
class DViewFArrayKokkos {

    // this is always unmanaged
    using TArray1DHost = Kokkos::View<T*, Layout, HostSpace, MemoryUnmanaged>;
    // this is manage
    using TArray1D     = Kokkos::View<T*, Layout, ExecSpace, MemoryTraits>;
    typename ExecSpace::memory_space memspace;
    
private:
    size_t dims_[7];
    size_t length_;
    size_t order_;  // tensor order (rank)
    TArray1D this_array_;
    TArray1DHost this_array_host_;
    T * temp_inp_array_;

public:
    DViewFArrayKokkos();
    
    DViewFArrayKokkos(T * inp_array, size_t dim0, const std::string& tag_string = DEFAULTSTRINGARRAY);

    DViewFArrayKokkos(T * inp_array, size_t dim0, size_t dim1, const std::string& tag_string = DEFAULTSTRINGARRAY);

    DViewFArrayKokkos(T * inp_array, size_t dim0, size_t dim1, size_t dim2, const std::string& tag_string = DEFAULTSTRINGARRAY);

    DViewFArrayKokkos(T * inp_array, size_t dim0, size_t dim1, size_t dim2,
                 size_t dim3, const std::string& tag_string = DEFAULTSTRINGARRAY);

    DViewFArrayKokkos(T * inp_array, size_t dim0, size_t dim1, size_t dim2,
                 size_t dim3, size_t dim4, const std::string& tag_string = DEFAULTSTRINGARRAY);

    DViewFArrayKokkos(T * inp_array, size_t dim0, size_t dim1, size_t dim2,
                 size_t dim3, size_t dim4, size_t dim5, const std::string& tag_string = DEFAULTSTRINGARRAY);

    DViewFArrayKokkos(T * inp_array, size_t dim0, size_t dim1, size_t dim2,
                 size_t dim3, size_t dim4, size_t dim5,
                 size_t dim6, const std::string& tag_string = DEFAULTSTRINGARRAY);
    
    KOKKOS_INLINE_FUNCTION
    T& operator()(size_t i) const;

    KOKKOS_INLINE_FUNCTION
    T& operator()(size_t i, size_t j) const;

    KOKKOS_INLINE_FUNCTION
    T& operator()(size_t i, size_t j, size_t k) const;

    KOKKOS_INLINE_FUNCTION
    T& operator()(size_t i, size_t j, size_t k, size_t l) const;

    KOKKOS_INLINE_FUNCTION
    T& operator()(size_t i, size_t j, size_t k, size_t l, size_t m) const;

    KOKKOS_INLINE_FUNCTION
    T& operator()(size_t i, size_t j, size_t k, size_t l, size_t m,
                  size_t n) const;

    KOKKOS_INLINE_FUNCTION
    T& operator()(size_t i, size_t j, size_t k, size_t l, size_t m,
                  size_t n, size_t o) const;
    
    KOKKOS_INLINE_FUNCTION
    DViewFArrayKokkos& operator=(const DViewFArrayKokkos& temp);

    // GPU Method
    // Method that returns size
    KOKKOS_INLINE_FUNCTION
    size_t size() const;

    // Host Method
    // Method that returns size
    KOKKOS_INLINE_FUNCTION
    size_t extent() const;

    KOKKOS_INLINE_FUNCTION
    size_t dims(size_t i) const;

    KOKKOS_INLINE_FUNCTION
    size_t order() const;
 
    // Method returns the raw device pointer of the Kokkos View
    KOKKOS_INLINE_FUNCTION
    T* device_pointer() const;

    // Method returns the raw host pointer of the Kokkos View
    KOKKOS_INLINE_FUNCTION
    T* host_pointer() const;

    // Data member to access host view
    ViewFArray <T> host;

    // Method that update host view
    void update_host();

    // Method that update device view
    void update_device();

<<<<<<< HEAD
    // set values on host to input
    void set_values(T val);
=======
    // Get the name of the view
    KOKKOS_INLINE_FUNCTION
    const std::string get_name() const;
>>>>>>> b0625941

    // Deconstructor
    KOKKOS_INLINE_FUNCTION
    ~DViewFArrayKokkos ();
}; // End of DViewFArrayKokkos


// Default constructor
template <typename T, typename Layout, typename ExecSpace, typename MemoryTraits>
DViewFArrayKokkos<T,Layout,ExecSpace,MemoryTraits>::DViewFArrayKokkos() {
    length_ = order_ = 0;
    temp_inp_array_ = NULL;
    for (int i = 0; i < 7; i++) {
        dims_[i] = 0;
    }
}

// Overloaded 1D constructor
template <typename T, typename Layout, typename ExecSpace, typename MemoryTraits>
DViewFArrayKokkos<T,Layout,ExecSpace,MemoryTraits>::DViewFArrayKokkos(T * inp_array, size_t dim0, const std::string& tag_string) {
    //using TArray1DHost = Kokkos::View<T*, Layout, HostSpace, MemoryUnmanaged>;
    //using TArray1D = Kokkos::View<T*, Layout, ExecSpace>;
    
    dims_[0] = dim0;
    order_ = 1;
    length_ = dim0;
    // Create a 1D host view of the external allocation
    this_array_host_ = TArray1DHost(inp_array, length_);
    // Assign temp point to inp_array pointer that is passed in
    temp_inp_array_ = inp_array;
    // Create a device copy of that host view
    this_array_ = create_mirror_view_and_copy(Kokkos::view_alloc(memspace, tag_string), this_array_host_);
    // Create host ViewFArray. Note: inp_array and this_array_host_.data() are the same pointer
    host = ViewFArray <T> (inp_array, dim0);
}

// Overloaded 2D constructor
template <typename T, typename Layout, typename ExecSpace, typename MemoryTraits>
DViewFArrayKokkos<T,Layout,ExecSpace,MemoryTraits>::DViewFArrayKokkos(T * inp_array, size_t dim0, size_t dim1, const std::string& tag_string) {
    //using TArray1DHost = Kokkos::View<T*, Layout, HostSpace, MemoryUnmanaged>;
    //using TArray1D = Kokkos::View<T*, Layout, ExecSpace>;
    //using TArray1Dtemp = TArray1D::HostMirror;
    
    dims_[0] = dim0;
    dims_[1] = dim1;
    order_ = 2;
    length_ = (dim0 * dim1);
    // Create a 1D host view of the external allocation
    this_array_host_ = TArray1DHost(inp_array, length_);
    // Assign temp point to inp_array pointer that is passed in
    temp_inp_array_ = inp_array;
    // Create a device copy of that host view
    this_array_ = create_mirror_view_and_copy(Kokkos::view_alloc(memspace, tag_string), this_array_host_);
    // Create host ViewFArray
    host = ViewFArray <T> (inp_array, dim0, dim1);
}

template <typename T, typename Layout, typename ExecSpace, typename MemoryTraits>
DViewFArrayKokkos<T,Layout,ExecSpace,MemoryTraits>::DViewFArrayKokkos(T * inp_array, size_t dim0, size_t dim1,
                              size_t dim2, const std::string& tag_string) {
    //using TArray1D = Kokkos::View<T*, Layout, ExecSpace>;
    
    dims_[0] = dim0;
    dims_[1] = dim1;
    dims_[2] = dim2;
    order_ = 3;
    length_ = (dim0 * dim1 * dim2);
    // Create a 1D host view of the external allocation
    this_array_host_ = TArray1DHost(inp_array, length_);
    // Assign temp point to inp_array pointer that is passed in
    temp_inp_array_ = inp_array;
    // Create a device copy of that host view
    this_array_ = create_mirror_view_and_copy(Kokkos::view_alloc(memspace, tag_string), this_array_host_);
    // Create host ViewFArray
    host = ViewFArray <T> (inp_array, dim0, dim1, dim2);
}

template <typename T, typename Layout, typename ExecSpace, typename MemoryTraits>
DViewFArrayKokkos<T,Layout,ExecSpace,MemoryTraits>::DViewFArrayKokkos(T * inp_array, size_t dim0, size_t dim1,
                              size_t dim2, size_t dim3, const std::string& tag_string) {
    //using TArray1D = Kokkos::View<T *,Layout,ExecSpace>;
    
    dims_[0] = dim0;
    dims_[1] = dim1;
    dims_[2] = dim2;
    dims_[3] = dim3;
    order_ = 4;
    length_ = (dim0 * dim1 * dim2 * dim3);
    // Create a 1D host view of the external allocation
    this_array_host_ = TArray1DHost(inp_array, length_);
    // Assign temp point to inp_array pointer that is passed in
    temp_inp_array_ = inp_array;
    // Create a device copy of that host view
    this_array_ = create_mirror_view_and_copy(Kokkos::view_alloc(memspace, tag_string), this_array_host_);
    // Create host ViewFArray
    host = ViewFArray <T> (inp_array, dim0, dim1, dim2, dim3);
}

template <typename T, typename Layout, typename ExecSpace, typename MemoryTraits>
DViewFArrayKokkos<T,Layout,ExecSpace,MemoryTraits>::DViewFArrayKokkos(T * inp_array, size_t dim0, size_t dim1,
                              size_t dim2, size_t dim3, 
                              size_t dim4, const std::string& tag_string) {

    //using TArray1D = Kokkos::View<T *,Layout,ExecSpace>;
    
    dims_[0] = dim0;
    dims_[1] = dim1;
    dims_[2] = dim2;
    dims_[3] = dim3;
    dims_[4] = dim4;
    order_ = 5;
    length_ = (dim0 * dim1 * dim2 * dim3 * dim4);
    // Create a 1D host view of the external allocation
    this_array_host_ = TArray1DHost(inp_array, length_);
    // Assign temp point to inp_array pointer that is passed in
    temp_inp_array_ = inp_array;
    // Create a device copy of that host view
    this_array_ = create_mirror_view_and_copy(Kokkos::view_alloc(memspace, tag_string), this_array_host_);
    // Create host ViewFArray
    host = ViewFArray <T> (inp_array, dim0, dim1, dim2, dim3, dim4);
}

template <typename T, typename Layout, typename ExecSpace, typename MemoryTraits>
DViewFArrayKokkos<T,Layout,ExecSpace,MemoryTraits>::DViewFArrayKokkos(T * inp_array, size_t dim0, size_t dim1,
                              size_t dim2, size_t dim3, 
                              size_t dim4, size_t dim5, const std::string& tag_string) {
    //using TArray1D = Kokkos::View<T *,Layout,ExecSpace>;
    
    dims_[0] = dim0;
    dims_[1] = dim1;
    dims_[2] = dim2;
    dims_[3] = dim3;
    dims_[4] = dim4;
    dims_[5] = dim5;
    order_ = 6;
    length_ = (dim0 * dim1 * dim2 * dim3 * dim4 * dim5);
    // Create a 1D host view of the external allocation
    this_array_host_ = TArray1DHost(inp_array, length_);
    // Assign temp point to inp_array pointer that is passed in
    temp_inp_array_ = inp_array;
    // Create a device copy of that host view
    this_array_ = create_mirror_view_and_copy(Kokkos::view_alloc(memspace, tag_string), this_array_host_);
    // Create host ViewFArray
    host = ViewFArray <T> (inp_array, dim0, dim1, dim2, dim3, dim4, dim5);
}

template <typename T, typename Layout, typename ExecSpace, typename MemoryTraits>
DViewFArrayKokkos<T,Layout,ExecSpace,MemoryTraits>::DViewFArrayKokkos(T * inp_array, size_t dim0, size_t dim1,
                              size_t dim2, size_t dim3,
                              size_t dim4, size_t dim5,
                              size_t dim6, const std::string& tag_string) {
    //using TArray1D = Kokkos::View<T *,Layout,ExecSpace>;
    
    dims_[0] = dim0;
    dims_[1] = dim1;
    dims_[2] = dim2;
    dims_[3] = dim3;
    dims_[4] = dim4;
    dims_[5] = dim5;
    dims_[6] = dim6;
    order_ = 7;
    length_ = (dim0 * dim1 * dim2 * dim3 * dim4 * dim5 * dim6);
    // Create a 1D host view of the external allocation
    this_array_host_ = TArray1DHost(inp_array, length_);
    // Assign temp point to inp_array pointer that is passed in
    temp_inp_array_ = inp_array;
    // Create a device copy of that host view
    this_array_ = create_mirror_view_and_copy(Kokkos::view_alloc(memspace, tag_string), this_array_host_);
    // Create host ViewFArray
    host = ViewFArray <T> (inp_array, dim0, dim1, dim2, dim3, dim4, dim5, dim6);
}

template <typename T, typename Layout, typename ExecSpace, typename MemoryTraits>
KOKKOS_INLINE_FUNCTION
T& DViewFArrayKokkos<T,Layout,ExecSpace,MemoryTraits>::operator()(size_t i) const {
    assert(order_ == 1 && "Tensor order (rank) does not match constructor in DViewFArrayKokkos 1D!");
    assert(i >= 0 && i < dims_[0] && "i is out of bounds in DViewFArrayKokkos 1D!");
    return this_array_(i);
}

template <typename T, typename Layout, typename ExecSpace, typename MemoryTraits>
KOKKOS_INLINE_FUNCTION
T& DViewFArrayKokkos<T,Layout,ExecSpace,MemoryTraits>::operator()(size_t i, size_t j) const {
    assert(order_ == 2 && "Tensor order (rank) does not match constructor in DViewFArrayKokkos 2D!");
    assert(i >= 0 && i < dims_[0] && "i is out of bounds in DViewFArrayKokkos 2D!");
    assert(j >= 0 && j < dims_[1] && "j is out of bounds in DViewFArrayKokkos 2D!");
    return this_array_(i + (j * dims_[0]));
}

template <typename T, typename Layout, typename ExecSpace, typename MemoryTraits>
KOKKOS_INLINE_FUNCTION
T& DViewFArrayKokkos<T,Layout,ExecSpace,MemoryTraits>::operator()(size_t i, size_t j, size_t k) const {
    assert(order_ == 3 && "Tensor order (rank) does not match constructor in DViewFArrayKokkos 3D!");
    assert(i >= 0 && i < dims_[0] && "i is out of bounds in DViewFArrayKokkos 3D!");
    assert(j >= 0 && j < dims_[1] && "j is out of bounds in DViewFArrayKokkos 3D!");
    assert(k >= 0 && k < dims_[2] && "k is out of bounds in DViewFArrayKokkos 3D!");
    return this_array_(i + (j * dims_[0])
                         + (k * dims_[0] * dims_[1]));
}

template <typename T, typename Layout, typename ExecSpace, typename MemoryTraits>
KOKKOS_INLINE_FUNCTION
T& DViewFArrayKokkos<T,Layout,ExecSpace,MemoryTraits>::operator()(size_t i, size_t j, size_t k, size_t l) const {
    assert(order_ == 4 && "Tensor order (rank) does not match constructor in DViewFArrayKokkos 4D!");
    assert(i >= 0 && i < dims_[0] && "i is out of bounds in DViewFArrayKokkos 4D!");
    assert(j >= 0 && j < dims_[1] && "j is out of bounds in DViewFArrayKokkos 4D!");
    assert(k >= 0 && k < dims_[2] && "k is out of bounds in DViewFArrayKokkos 4D!");
    assert(l >= 0 && l < dims_[3] && "l is out of bounds in DViewFArrayKokkos 4D!");
    return this_array_(i + (j * dims_[0])
                         + (k * dims_[0] * dims_[1])
                         + (l * dims_[0] * dims_[1] * dims_[2]));
}

template <typename T, typename Layout, typename ExecSpace, typename MemoryTraits>
KOKKOS_INLINE_FUNCTION
T& DViewFArrayKokkos<T,Layout,ExecSpace,MemoryTraits>::operator()(size_t i, size_t j, size_t k, size_t l,
                               size_t m) const {
    assert(order_ == 5 && "Tensor order (rank) does not match constructor in DViewFArrayKokkos 5D!");
    assert(i >= 0 && i < dims_[0] && "i is out of bounds in DViewFArrayKokkos 5D!");
    assert(j >= 0 && j < dims_[1] && "j is out of bounds in DViewFArrayKokkos 5D!");
    assert(k >= 0 && k < dims_[2] && "k is out of bounds in DViewFArrayKokkos 5D!");
    assert(l >= 0 && l < dims_[3] && "l is out of bounds in DViewFArrayKokkos 5D!");
    assert(m >= 0 && m < dims_[4] && "m is out of bounds in DViewFArrayKokkos 5D!");
    return this_array_(i + (j * dims_[0])
                         + (k * dims_[0] * dims_[1])
                         + (l * dims_[0] * dims_[1] * dims_[2])
                         + (m * dims_[0] * dims_[1] * dims_[2] * dims_[3]));
}

template <typename T, typename Layout, typename ExecSpace, typename MemoryTraits>
KOKKOS_INLINE_FUNCTION
T& DViewFArrayKokkos<T,Layout,ExecSpace,MemoryTraits>::operator()(size_t i, size_t j, size_t k, size_t l,
                               size_t m, size_t n) const {
    assert(order_ == 6 && "Tensor order (rank) does not match constructor in DViewFArrayKokkos 6D!");
    assert(i >= 0 && i < dims_[0] && "i is out of bounds in DViewFArrayKokkos 6D!");
    assert(j >= 0 && j < dims_[1] && "j is out of bounds in DViewFArrayKokkos 6D!");
    assert(k >= 0 && k < dims_[2] && "k is out of bounds in DViewFArrayKokkos 6D!");
    assert(l >= 0 && l < dims_[3] && "l is out of bounds in DViewFArrayKokkos 6D!");
    assert(m >= 0 && m < dims_[4] && "m is out of bounds in DViewFArrayKokkos 6D!");
    assert(n >= 0 && n < dims_[5] && "n is out of bounds in DViewFArrayKokkos 6D!");
    return this_array_(i + (j * dims_[0])
                         + (k * dims_[0] * dims_[1])
                         + (l * dims_[0] * dims_[1] * dims_[2])
                         + (m * dims_[0] * dims_[1] * dims_[2] * dims_[3])
                         + (n * dims_[0] * dims_[1] * dims_[2] * dims_[3] * dims_[4]));
}

template <typename T, typename Layout, typename ExecSpace, typename MemoryTraits>
KOKKOS_INLINE_FUNCTION
T& DViewFArrayKokkos<T,Layout,ExecSpace,MemoryTraits>::operator()(size_t i, size_t j, size_t k, size_t l,
                               size_t m, size_t n, size_t o) const {
    assert(order_ == 7 && "Tensor order (rank) does not match constructor in DViewFArrayKokkos 7D!");
    assert(i >= 0 && i < dims_[0] && "i is out of bounds in DViewFArrayKokkos 7D!");
    assert(j >= 0 && j < dims_[1] && "j is out of bounds in DViewFArrayKokkos 7D!");
    assert(k >= 0 && k < dims_[2] && "k is out of bounds in DViewFArrayKokkos 7D!");
    assert(l >= 0 && l < dims_[3] && "l is out of bounds in DViewFArrayKokkos 7D!");
    assert(m >= 0 && m < dims_[4] && "m is out of bounds in DViewFArrayKokkos 7D!");
    assert(n >= 0 && n < dims_[5] && "n is out of bounds in DViewFArrayKokkos 7D!");
    assert(o >= 0 && o < dims_[6] && "o is out of bounds in DViewFArrayKokkos 7D!");
    return this_array_(i + (j * dims_[0])
                         + (k * dims_[0] * dims_[1])
                         + (l * dims_[0] * dims_[1] * dims_[2])
                         + (m * dims_[0] * dims_[1] * dims_[2] * dims_[3])
                         + (n * dims_[0] * dims_[1] * dims_[2] * dims_[3] * dims_[4])
                         + (o * dims_[0] * dims_[1] * dims_[2] * dims_[3] * dims_[4] * dims_[5]));
}

template <typename T, typename Layout, typename ExecSpace, typename MemoryTraits>
KOKKOS_INLINE_FUNCTION
DViewFArrayKokkos<T,Layout,ExecSpace,MemoryTraits>& DViewFArrayKokkos<T,Layout,ExecSpace,MemoryTraits>::operator= (const DViewFArrayKokkos& temp) {
    
    // Do nothing if the assignment is of the form x = x
    if (this != &temp) {
        for (int iter = 0; iter < temp.order_; iter++){
            dims_[iter] = temp.dims_[iter];
        } // end for

        order_ = temp.order_;
        length_ = temp.length_;
        temp_inp_array_ = temp.temp_inp_array_;
        this_array_host_ = temp.this_array_host_;
        this_array_ = temp.this_array_;
        host = temp.host;
    }
    
    return *this;
}

// Return size
template <typename T, typename Layout, typename ExecSpace, typename MemoryTraits>
KOKKOS_INLINE_FUNCTION
size_t DViewFArrayKokkos<T,Layout,ExecSpace,MemoryTraits>::size() const {
    return length_;
}

template <typename T, typename Layout, typename ExecSpace, typename MemoryTraits>
KOKKOS_INLINE_FUNCTION
size_t DViewFArrayKokkos<T,Layout,ExecSpace,MemoryTraits>::extent() const {
    return length_;
}

template <typename T, typename Layout, typename ExecSpace, typename MemoryTraits>
KOKKOS_INLINE_FUNCTION
size_t DViewFArrayKokkos<T,Layout,ExecSpace,MemoryTraits>::dims(size_t i) const {
    assert(i < order_ && "DViewFArrayKokkos order (rank) does not match constructor, dim[i] does not exist!");
    assert(i >= 0 && dims_[i]>0 && "Access to DViewFArrayKokkos dims is out of bounds!");
    return dims_[i];
}

template <typename T, typename Layout, typename ExecSpace, typename MemoryTraits>
KOKKOS_INLINE_FUNCTION
size_t DViewFArrayKokkos<T,Layout,ExecSpace,MemoryTraits>::order() const {
    return order_;
}

template <typename T, typename Layout, typename ExecSpace, typename MemoryTraits>
KOKKOS_INLINE_FUNCTION
T* DViewFArrayKokkos<T,Layout,ExecSpace,MemoryTraits>::device_pointer() const {
    return this_array_.data();
}

template <typename T, typename Layout, typename ExecSpace, typename MemoryTraits>
KOKKOS_INLINE_FUNCTION
T* DViewFArrayKokkos<T,Layout,ExecSpace,MemoryTraits>::host_pointer() const {
    return this_array_host_.data();
}

template <typename T, typename Layout, typename ExecSpace, typename MemoryTraits>
void DViewFArrayKokkos<T,Layout,ExecSpace,MemoryTraits>::update_host() {
    // Deep copy of device view to host view
    deep_copy(this_array_host_, this_array_);
}

template <typename T, typename Layout, typename ExecSpace, typename MemoryTraits>
void DViewFArrayKokkos<T,Layout,ExecSpace,MemoryTraits>::update_device() {
    // Deep copy of host view to device view
    deep_copy(this_array_, this_array_host_);
}

// Get the name of the view
template <typename T, typename Layout, typename ExecSpace, typename MemoryTraits>
KOKKOS_INLINE_FUNCTION
const std::string DViewFArrayKokkos<T,Layout,ExecSpace,MemoryTraits>::get_name() const{
    return this_array_.label();
}

template <typename T, typename Layout, typename ExecSpace, typename MemoryTraits>
KOKKOS_INLINE_FUNCTION
void DViewFArrayKokkos<T,Layout,ExecSpace,MemoryTraits>::set_values(T val) {
    Kokkos:parallel_for( Kokkos::RangePolicy<> ( 0, length_), KOKKOS_LAMBDA(const int i){
                         this_array_host_(i) = val;
                         });
}

template <typename T, typename Layout, typename ExecSpace, typename MemoryTraits>
KOKKOS_INLINE_FUNCTION
DViewFArrayKokkos<T,Layout,ExecSpace,MemoryTraits>::~DViewFArrayKokkos() {}
// End DViewFArrayKokkos


/////////////////////////
// DFMatrixKokkos
/////////////////////////
template <typename T, typename Layout = DefaultLayout, typename ExecSpace = DefaultExecSpace, typename MemoryTraits = void>
class DFMatrixKokkos {

    // this is manage
    using TArray1D = Kokkos::DualView<T*, Layout, ExecSpace, MemoryTraits>;
    
private:
    size_t dims_[7];
    size_t length_;
    size_t order_;  // tensor order (rank)
    TArray1D this_matrix_;

public:
    DFMatrixKokkos();
    
    DFMatrixKokkos(size_t dim1, const std::string& tag_string = DEFAULTSTRINGMATRIX);

    DFMatrixKokkos(size_t dim1, size_t dim2, const std::string& tag_string = DEFAULTSTRINGMATRIX);

    DFMatrixKokkos (size_t dim1, size_t dim2, size_t dim3, const std::string& tag_string = DEFAULTSTRINGMATRIX);

    DFMatrixKokkos(size_t dim1, size_t dim2, size_t dim3,
                 size_t dim4, const std::string& tag_string = DEFAULTSTRINGMATRIX);

    DFMatrixKokkos(size_t dim1, size_t dim2, size_t dim3,
                 size_t dim4, size_t dim5, const std::string& tag_string = DEFAULTSTRINGMATRIX);

    DFMatrixKokkos(size_t dim1, size_t dim2, size_t dim3,
                 size_t dim4, size_t dim5, size_t dim6, const std::string& tag_string = DEFAULTSTRINGMATRIX);

    DFMatrixKokkos(size_t dim1, size_t dim2, size_t dim3,
                 size_t dim4, size_t dim5, size_t dim6,
                 size_t dim7, const std::string& tag_string = DEFAULTSTRINGMATRIX);
    
    KOKKOS_INLINE_FUNCTION
    T& operator()(size_t i) const;

    KOKKOS_INLINE_FUNCTION
    T& operator()(size_t i, size_t j) const;

    KOKKOS_INLINE_FUNCTION
    T& operator()(size_t i, size_t j, size_t k) const;

    KOKKOS_INLINE_FUNCTION
    T& operator()(size_t i, size_t j, size_t k, size_t l) const;

    KOKKOS_INLINE_FUNCTION
    T& operator()(size_t i, size_t j, size_t k, size_t l, size_t m) const;

    KOKKOS_INLINE_FUNCTION
    T& operator()(size_t i, size_t j, size_t k, size_t l, size_t m,
                  size_t n) const;

    KOKKOS_INLINE_FUNCTION
    T& operator()(size_t i, size_t j, size_t k, size_t l, size_t m,
                  size_t n, size_t o) const;
    
    KOKKOS_INLINE_FUNCTION
    DFMatrixKokkos& operator=(const DFMatrixKokkos& temp);

    // GPU Method
    // Method that returns size
    KOKKOS_INLINE_FUNCTION
    size_t size() const;

    // Host Method
    // Method that returns size
    KOKKOS_INLINE_FUNCTION
    size_t extent() const;

    KOKKOS_INLINE_FUNCTION
    size_t dims(size_t i) const;

    KOKKOS_INLINE_FUNCTION
    size_t order() const;
 
    // Method returns the raw device pointer of the Kokkos DualView
    KOKKOS_INLINE_FUNCTION
    T* device_pointer() const;

    // Method returns the raw host pointer of the Kokkos DualView
    KOKKOS_INLINE_FUNCTION
    T* host_pointer() const;

    // Data member to access host view
    ViewFMatrix <T> host;

    // Method that update host view
    void update_host();

    // Method that update device view
    void update_device();

<<<<<<< HEAD
    // set values on host to input
    void set_values(T val);
=======
    // Get the name of the view
    KOKKOS_INLINE_FUNCTION
    const std::string get_name() const;
>>>>>>> b0625941

    // Deconstructor
    KOKKOS_INLINE_FUNCTION
    ~DFMatrixKokkos ();
}; // End of DFMatrixKokkos declarations

// Default constructor
template <typename T, typename Layout, typename ExecSpace, typename MemoryTraits>
DFMatrixKokkos<T,Layout,ExecSpace,MemoryTraits>::DFMatrixKokkos() {
    length_ = order_ = 0;
    for (int i = 0; i < 7; i++) {
        dims_[i] = 0;
    }
}

// Overloaded 1D constructor
template <typename T, typename Layout, typename ExecSpace, typename MemoryTraits>
DFMatrixKokkos<T,Layout,ExecSpace,MemoryTraits>::DFMatrixKokkos(size_t dim1, const std::string& tag_string) {
    
    dims_[0] = dim1;
    order_ = 1;
    length_ = dim1;
    this_matrix_ = TArray1D(tag_string, length_);
    // Create host ViewFMatrix
    host = ViewFMatrix <T> (this_matrix_.h_view.data(), dim1);
}

// Overloaded 2D constructor
template <typename T, typename Layout, typename ExecSpace, typename MemoryTraits>
DFMatrixKokkos<T,Layout,ExecSpace,MemoryTraits>::DFMatrixKokkos(size_t dim1, size_t dim2, const std::string& tag_string) {
    
    dims_[0] = dim1;
    dims_[1] = dim2;
    order_ = 2;
    length_ = (dim1 * dim2);
    this_matrix_ = TArray1D(tag_string, length_);
    // Create host ViewFMatrix
    host = ViewFMatrix <T> (this_matrix_.h_view.data(), dim1, dim2);
}

template <typename T, typename Layout, typename ExecSpace, typename MemoryTraits>
DFMatrixKokkos<T,Layout,ExecSpace,MemoryTraits>::DFMatrixKokkos(size_t dim1, size_t dim2,
                              size_t dim3, const std::string& tag_string) {
    
    dims_[0] = dim1;
    dims_[1] = dim2;
    dims_[2] = dim3;
    order_ = 3;
    length_ = (dim1 * dim2 * dim3);
    this_matrix_ = TArray1D(tag_string, length_);
    // Create host ViewFMatrix
    host = ViewFMatrix <T> (this_matrix_.h_view.data(), dim1, dim2, dim3);
}

template <typename T, typename Layout, typename ExecSpace, typename MemoryTraits>
DFMatrixKokkos<T,Layout,ExecSpace,MemoryTraits>::DFMatrixKokkos(size_t dim1, size_t dim2,
                              size_t dim3, size_t dim4, const std::string& tag_string) {
    
    dims_[0] = dim1;
    dims_[1] = dim2;
    dims_[2] = dim3;
    dims_[3] = dim4;
    order_ = 4;
    length_ = (dim1 * dim2 * dim3 * dim4);
    this_matrix_ = TArray1D(tag_string, length_);
    // Create host ViewFMatrix
    host = ViewFMatrix <T> (this_matrix_.h_view.data(), dim1, dim2, dim3, dim4);
}

template <typename T, typename Layout, typename ExecSpace, typename MemoryTraits>
DFMatrixKokkos<T,Layout,ExecSpace,MemoryTraits>::DFMatrixKokkos(size_t dim1, size_t dim2,
                              size_t dim3, size_t dim4,
                              size_t dim5, const std::string& tag_string) {
    
    dims_[0] = dim1;
    dims_[1] = dim2;
    dims_[2] = dim3;
    dims_[3] = dim4;
    dims_[4] = dim5;
    order_ = 5;
    length_ = (dim1 * dim2 * dim3 * dim4 * dim5);
    this_matrix_ = TArray1D(tag_string, length_);
    // Create host ViewFMatrix
    host = ViewFMatrix <T> (this_matrix_.h_view.data(), dim1, dim2, dim3, dim4, dim5);
}

template <typename T, typename Layout, typename ExecSpace, typename MemoryTraits>
DFMatrixKokkos<T,Layout,ExecSpace,MemoryTraits>::DFMatrixKokkos(size_t dim1, size_t dim2,
                              size_t dim3, size_t dim4,
                              size_t dim5, size_t dim6, const std::string& tag_string) {
    
    dims_[0] = dim1;
    dims_[1] = dim2;
    dims_[2] = dim3;
    dims_[3] = dim4;
    dims_[4] = dim5;
    dims_[5] = dim6;
    order_ = 6;
    length_ = (dim1 * dim2 * dim3 * dim4 * dim5 * dim6);
    this_matrix_ = TArray1D(tag_string, length_);
    // Create host ViewFMatrix
    host = ViewFMatrix <T> (this_matrix_.h_view.data(), dim1, dim2, dim3, dim4, dim5, dim6);
}

template <typename T, typename Layout, typename ExecSpace, typename MemoryTraits>
DFMatrixKokkos<T,Layout,ExecSpace,MemoryTraits>::DFMatrixKokkos(size_t dim1, size_t dim2,
                              size_t dim3, size_t dim4,
                              size_t dim5, size_t dim6,
                              size_t dim7, const std::string& tag_string) {
    
    dims_[0] = dim1;
    dims_[1] = dim2;
    dims_[2] = dim3;
    dims_[3] = dim4;
    dims_[4] = dim5;
    dims_[5] = dim6;
    dims_[6] = dim7;
    order_ = 7;
    length_ = (dim1 * dim2 * dim3 * dim4 * dim5 * dim6 * dim7);
    this_matrix_ = TArray1D(tag_string, length_);
    // Create host ViewFMatrix
    host = ViewFMatrix <T> (this_matrix_.h_view.data(), dim1, dim2, dim3, dim4, dim5, dim6, dim7);
}

template <typename T, typename Layout, typename ExecSpace, typename MemoryTraits>
KOKKOS_INLINE_FUNCTION
T& DFMatrixKokkos<T,Layout,ExecSpace,MemoryTraits>::operator()(size_t i) const {
    assert(order_ == 1 && "Tensor order (rank) does not match constructor in DFMatrixKokkos 1D!");
    assert(i >= 1 && i <= dims_[0] && "i is out of bounds in DFMatrixKokkos 1D!");
    return this_matrix_.d_view((i - 1));
}

template <typename T, typename Layout, typename ExecSpace, typename MemoryTraits>
KOKKOS_INLINE_FUNCTION
T& DFMatrixKokkos<T,Layout,ExecSpace,MemoryTraits>::operator()(size_t i, size_t j) const {
    assert(order_ == 2 && "Tensor order (rank) does not match constructor in DFMatrixKokkos 2D!");
    assert(i >= 1 && i <= dims_[0] && "i is out of bounds in DFMatrixKokkos 2D!");
    assert(j >= 1 && j <= dims_[1] && "j is out of bounds in DFMatrixKokkos 2D!");
    return this_matrix_.d_view((i - 1) + ((j - 1) * dims_[0]));
}

template <typename T, typename Layout, typename ExecSpace, typename MemoryTraits>
KOKKOS_INLINE_FUNCTION
T& DFMatrixKokkos<T,Layout,ExecSpace,MemoryTraits>::operator()(size_t i, size_t j, size_t k) const {
    assert(order_ == 3 && "Tensor order (rank) does not match constructor in DFMatrixKokkos 3D!");
    assert(i >= 1 && i <= dims_[0] && "i is out of bounds in DFMatrixKokkos 3D!");
    assert(j >= 1 && j <= dims_[1] && "j is out of bounds in DFMatrixKokkos 3D!");
    assert(k >= 1 && k <= dims_[2] && "k is out of bounds in DFMatrixKokkos 3D!");
    return this_matrix_.d_view((i - 1) + ((j - 1) * dims_[0])
                                       + ((k - 1) * dims_[0] * dims_[1]));
}

template <typename T, typename Layout, typename ExecSpace, typename MemoryTraits>
KOKKOS_INLINE_FUNCTION
T& DFMatrixKokkos<T,Layout,ExecSpace,MemoryTraits>::operator()(size_t i, size_t j, size_t k, size_t l) const {
    assert(order_ == 4 && "Tensor order (rank) does not match constructor in DFMatrixKokkos 4D!");
    assert(i >= 1 && i <= dims_[0] && "i is out of bounds in DFMatrixKokkos 4D!");
    assert(j >= 1 && j <= dims_[1] && "j is out of bounds in DFMatrixKokkos 4D!");
    assert(k >= 1 && k <= dims_[2] && "k is out of bounds in DFMatrixKokkos 4D!");
    assert(l >= 1 && l <= dims_[3] && "l is out of bounds in DFMatrixKokkos 4D!");
    return this_matrix_.d_view((i - 1) + ((j - 1) * dims_[0])
                                       + ((k - 1) * dims_[0] * dims_[1])
                                       + ((l - 1) * dims_[0] * dims_[1] * dims_[2]));
}

template <typename T, typename Layout, typename ExecSpace, typename MemoryTraits>
KOKKOS_INLINE_FUNCTION
T& DFMatrixKokkos<T,Layout,ExecSpace,MemoryTraits>::operator()(size_t i, size_t j, size_t k, size_t l,
                               size_t m) const {
    assert(order_ == 5 && "Tensor order (rank) does not match constructor in DFMatrixKokkos 5D!");
    assert(i >= 1 && i <= dims_[0] && "i is out of bounds in DFMatrixKokkos 5D!");
    assert(j >= 1 && j <= dims_[1] && "j is out of bounds in DFMatrixKokkos 5D!");
    assert(k >= 1 && k <= dims_[2] && "k is out of bounds in DFMatrixKokkos 5D!");
    assert(l >= 1 && l <= dims_[3] && "l is out of bounds in DFMatrixKokkos 5D!");
    assert(m >= 1 && m <= dims_[4] && "m is out of bounds in DFMatrixKokkos 5D!");
    return this_matrix_.d_view((i - 1) + ((j - 1) * dims_[0])
                                       + ((k - 1) * dims_[0] * dims_[1])
                                       + ((l - 1) * dims_[0] * dims_[1] * dims_[2])
                                       + ((m - 1) * dims_[0] * dims_[1] * dims_[2] * dims_[3]));
}

template <typename T, typename Layout, typename ExecSpace, typename MemoryTraits>
KOKKOS_INLINE_FUNCTION
T& DFMatrixKokkos<T,Layout,ExecSpace,MemoryTraits>::operator()(size_t i, size_t j, size_t k, size_t l,
                               size_t m, size_t n) const {
    assert(order_ == 6 && "Tensor order (rank) does not match constructor in DFMatrixKokkos 6D!");
    assert(i >= 1 && i <= dims_[0] && "i is out of bounds in DFMatrixKokkos 6D!");
    assert(j >= 1 && j <= dims_[1] && "j is out of bounds in DFMatrixKokkos 6D!");
    assert(k >= 1 && k <= dims_[2] && "k is out of bounds in DFMatrixKokkos 6D!");
    assert(l >= 1 && l <= dims_[3] && "l is out of bounds in DFMatrixKokkos 6D!");
    assert(m >= 1 && m <= dims_[4] && "m is out of bounds in DFMatrixKokkos 6D!");
    assert(n >= 1 && n <= dims_[5] && "n is out of bounds in DFMatrixKokkos 6D!");
    return this_matrix_.d_view((i - 1) + ((j - 1) * dims_[0])
                                       + ((k - 1) * dims_[0] * dims_[1])
                                       + ((l - 1) * dims_[0] * dims_[1] * dims_[2])
                                       + ((m - 1) * dims_[0] * dims_[1] * dims_[2] * dims_[3])
                                       + ((n - 1) * dims_[0] * dims_[1] * dims_[2] * dims_[3] * dims_[4]));
}

template <typename T, typename Layout, typename ExecSpace, typename MemoryTraits>
KOKKOS_INLINE_FUNCTION
T& DFMatrixKokkos<T,Layout,ExecSpace,MemoryTraits>::operator()(size_t i, size_t j, size_t k, size_t l,
                               size_t m, size_t n, size_t o) const {
    assert(order_ == 7 && "Tensor order (rank) does not match constructor in DFMatrixKokkos 7D!");
    assert(i >= 1 && i <= dims_[0] && "i is out of bounds in DFMatrixKokkos 7D!");
    assert(j >= 1 && j <= dims_[1] && "j is out of bounds in DFMatrixKokkos 7D!");
    assert(k >= 1 && k <= dims_[2] && "k is out of bounds in DFMatrixKokkos 7D!");
    assert(l >= 1 && l <= dims_[3] && "l is out of bounds in DFMatrixKokkos 7D!");
    assert(m >= 1 && m <= dims_[4] && "m is out of bounds in DFMatrixKokkos 7D!");
    assert(n >= 1 && n <= dims_[5] && "n is out of bounds in DFMatrixKokkos 7D!");
    assert(o >= 1 && o <= dims_[6] && "o is out of bounds in DFMatrixKokkos 7D!");
    return this_matrix_.d_view((i - 1) + ((j - 1) * dims_[0])
                                       + ((k - 1) * dims_[0] * dims_[1])
                                       + ((l - 1) * dims_[0] * dims_[1] * dims_[2])
                                       + ((m - 1) * dims_[0] * dims_[1] * dims_[2] * dims_[3])
                                       + ((n - 1) * dims_[0] * dims_[1] * dims_[2] * dims_[3] * dims_[4])
                                       + ((o - 1) * dims_[0] * dims_[1] * dims_[2] * dims_[3] * dims_[4] * dims_[5]));
}

template <typename T, typename Layout, typename ExecSpace, typename MemoryTraits>
KOKKOS_INLINE_FUNCTION
DFMatrixKokkos<T,Layout,ExecSpace,MemoryTraits>& DFMatrixKokkos<T,Layout,ExecSpace,MemoryTraits>::operator= (const DFMatrixKokkos& temp) {
    
    // Do nothing if the assignment is of the form x = x
    if (this != &temp) {
        for (int iter = 0; iter < temp.order_; iter++){
            dims_[iter] = temp.dims_[iter];
        } // end for

        order_ = temp.order_;
        length_ = temp.length_;
        this_matrix_ = temp.this_matrix_;
    host = temp.host;
    }
    
    return *this;
}

// Return size
template <typename T, typename Layout, typename ExecSpace, typename MemoryTraits>
KOKKOS_INLINE_FUNCTION
size_t DFMatrixKokkos<T,Layout,ExecSpace,MemoryTraits>::size() const {
    return length_;
}

template <typename T, typename Layout, typename ExecSpace, typename MemoryTraits>
KOKKOS_INLINE_FUNCTION
size_t DFMatrixKokkos<T,Layout,ExecSpace,MemoryTraits>::extent() const {
    return length_;
}

template <typename T, typename Layout, typename ExecSpace, typename MemoryTraits>
KOKKOS_INLINE_FUNCTION
size_t DFMatrixKokkos<T,Layout,ExecSpace,MemoryTraits>::dims(size_t i) const {
    i--;
    assert(i < order_ && "DFMatrixKokkos order (rank) does not match constructor, dim[i] does not exist!");
    assert(i >= 0 && dims_[i]>0 && "Access to DFMatrixKokkos dims is out of bounds!");
    return dims_[i];
}

template <typename T, typename Layout, typename ExecSpace, typename MemoryTraits>
KOKKOS_INLINE_FUNCTION
size_t DFMatrixKokkos<T,Layout,ExecSpace,MemoryTraits>::order() const {
    return order_;
}

template <typename T, typename Layout, typename ExecSpace, typename MemoryTraits>
KOKKOS_INLINE_FUNCTION
T* DFMatrixKokkos<T,Layout,ExecSpace,MemoryTraits>::device_pointer() const {
    return this_matrix_.d_view.data();
}

template <typename T, typename Layout, typename ExecSpace, typename MemoryTraits>
KOKKOS_INLINE_FUNCTION
T* DFMatrixKokkos<T,Layout,ExecSpace,MemoryTraits>::host_pointer() const {
    return this_matrix_.h_view.data();
}

template <typename T, typename Layout, typename ExecSpace, typename MemoryTraits>
void DFMatrixKokkos<T,Layout,ExecSpace,MemoryTraits>::update_host() {

    this_matrix_.template modify<typename TArray1D::execution_space>();
    this_matrix_.template sync<typename TArray1D::host_mirror_space>();
}

template <typename T, typename Layout, typename ExecSpace, typename MemoryTraits>
void DFMatrixKokkos<T,Layout,ExecSpace,MemoryTraits>::update_device() {

    this_matrix_.template modify<typename TArray1D::host_mirror_space>();
    this_matrix_.template sync<typename TArray1D::execution_space>();
}

// Get the name of the view
template <typename T, typename Layout, typename ExecSpace, typename MemoryTraits>
KOKKOS_INLINE_FUNCTION
const std::string DFMatrixKokkos<T,Layout,ExecSpace,MemoryTraits>::get_name() const{
    return this_matrix_.view_host().label();
}

template <typename T, typename Layout, typename ExecSpace, typename MemoryTraits>
KOKKOS_INLINE_FUNCTION
void DFMatrixKokkos<T,Layout,ExecSpace,MemoryTraits>::set_values(T val) {
    Kokkos:parallel_for( Kokkos::RangePolicy<> ( 0, length_), KOKKOS_LAMBDA(const int i){
                         this_matrix_.h_view(i) = val;
                         });
}

template <typename T, typename Layout, typename ExecSpace, typename MemoryTraits>
KOKKOS_INLINE_FUNCTION
DFMatrixKokkos<T,Layout,ExecSpace,MemoryTraits>::~DFMatrixKokkos() {}
// End DFMatrixKokkos


/////////////////////////
// DViewFMatrixKokkos
/////////////////////////
template <typename T, typename Layout = DefaultLayout, typename ExecSpace = DefaultExecSpace, typename MemoryTraits = void>
class DViewFMatrixKokkos {

    // this is always unmanaged
    using TArray1DHost = Kokkos::View<T*, Layout, HostSpace, MemoryUnmanaged>;
    // this is manage
    using TArray1D     = Kokkos::View<T*, Layout, ExecSpace, MemoryTraits>;
    typename ExecSpace::memory_space memspace;
    
private:
    size_t dims_[7];
    size_t length_;
    size_t order_;  // tensor order (rank)
    TArray1D this_matrix_;
    TArray1DHost this_matrix_host_;
    T * temp_inp_matrix_;

public:
    DViewFMatrixKokkos();
    
    DViewFMatrixKokkos(T * inp_matrix, size_t dim1, const std::string& tag_string = DEFAULTSTRINGMATRIX);

    DViewFMatrixKokkos(T * inp_matrix, size_t dim1, size_t dim2, const std::string& tag_string = DEFAULTSTRINGMATRIX);

    DViewFMatrixKokkos(T * inp_matrix, size_t dim1, size_t dim2, size_t dim3, const std::string& tag_string = DEFAULTSTRINGMATRIX);

    DViewFMatrixKokkos(T * inp_matrix, size_t dim1, size_t dim2, size_t dim3,
                 size_t dim4, const std::string& tag_string = DEFAULTSTRINGMATRIX);

    DViewFMatrixKokkos(T * inp_matrix, size_t dim1, size_t dim2, size_t dim3,
                 size_t dim4, size_t dim5, const std::string& tag_string = DEFAULTSTRINGMATRIX);

    DViewFMatrixKokkos(T * inp_matrix, size_t dim1, size_t dim2, size_t dim3,
                 size_t dim4, size_t dim5, size_t dim6, const std::string& tag_string = DEFAULTSTRINGMATRIX);

    DViewFMatrixKokkos(T * inp_matrix, size_t dim1, size_t dim2, size_t dim3,
                 size_t dim4, size_t dim5, size_t dim6,
                 size_t dim7, const std::string& tag_string = DEFAULTSTRINGMATRIX);
    
    KOKKOS_INLINE_FUNCTION
    T& operator()(size_t i) const;

    KOKKOS_INLINE_FUNCTION
    T& operator()(size_t i, size_t j) const;

    KOKKOS_INLINE_FUNCTION
    T& operator()(size_t i, size_t j, size_t k) const;

    KOKKOS_INLINE_FUNCTION
    T& operator()(size_t i, size_t j, size_t k, size_t l) const;

    KOKKOS_INLINE_FUNCTION
    T& operator()(size_t i, size_t j, size_t k, size_t l, size_t m) const;

    KOKKOS_INLINE_FUNCTION
    T& operator()(size_t i, size_t j, size_t k, size_t l, size_t m,
                  size_t n) const;

    KOKKOS_INLINE_FUNCTION
    T& operator()(size_t i, size_t j, size_t k, size_t l, size_t m,
                  size_t n, size_t o) const;
    
    KOKKOS_INLINE_FUNCTION
    DViewFMatrixKokkos& operator=(const DViewFMatrixKokkos& temp);

    // GPU Method
    // Method that returns size
    KOKKOS_INLINE_FUNCTION
    size_t size() const;

    // Host Method
    // Method that returns size
    KOKKOS_INLINE_FUNCTION
    size_t extent() const;

    KOKKOS_INLINE_FUNCTION
    size_t dims(size_t i) const;

    KOKKOS_INLINE_FUNCTION
    size_t order() const;
 
    // Method returns the raw device pointer of the Kokkos View
    KOKKOS_INLINE_FUNCTION
    T* device_pointer() const;

    // Method returns the raw host pointer of the Kokkos View
    KOKKOS_INLINE_FUNCTION
    T* host_pointer() const;

    // Data member to access host view
    ViewFMatrix <T> host;

    // Method that update host view
    void update_host();

    // Method that update device view
    void update_device();

<<<<<<< HEAD
    // set values on host to input
    void set_values(T val);
=======
    // Get the name of the view
    KOKKOS_INLINE_FUNCTION
    const std::string get_name() const;
>>>>>>> b0625941

    // Deconstructor
    KOKKOS_INLINE_FUNCTION
    ~DViewFMatrixKokkos ();
}; // End of DViewFMatrixKokkos


// Default constructor
template <typename T, typename Layout, typename ExecSpace, typename MemoryTraits>
DViewFMatrixKokkos<T,Layout,ExecSpace,MemoryTraits>::DViewFMatrixKokkos() {
    length_ = order_ = 0;
    temp_inp_matrix_ = NULL;
    for (int i = 0; i < 7; i++) {
        dims_[i] = 0;
    }
}

// Overloaded 1D constructor
template <typename T, typename Layout, typename ExecSpace, typename MemoryTraits>
DViewFMatrixKokkos<T,Layout,ExecSpace,MemoryTraits>::DViewFMatrixKokkos(T * inp_matrix, size_t dim1, const std::string& tag_string) {
    
    dims_[0] = dim1;
    order_ = 1;
    length_ = dim1;
    // Create a 1D host view of the external allocation
    this_matrix_host_ = TArray1DHost(inp_matrix, length_);
    // Assign temp point to inp_matrix pointer that is passed in
    temp_inp_matrix_ = inp_matrix;
    // Create a device copy of that host view
    this_matrix_ = create_mirror_view_and_copy(Kokkos::view_alloc(memspace, tag_string), this_matrix_host_);
    // Create host ViewFMatrix. Note: inp_matrix and this_matrix_host_.data() are the same pointer
    host = ViewFMatrix <T> (inp_matrix, dim1);
}

// Overloaded 2D constructor
template <typename T, typename Layout, typename ExecSpace, typename MemoryTraits>
DViewFMatrixKokkos<T,Layout,ExecSpace,MemoryTraits>::DViewFMatrixKokkos(T * inp_matrix, size_t dim1, size_t dim2, const std::string& tag_string) {
    
    dims_[0] = dim1;
    dims_[1] = dim2;
    order_ = 2;
    length_ = (dim1 * dim2);
    // Create a 1D host view of the external allocation
    this_matrix_host_ = TArray1DHost(inp_matrix, length_);
    // Assign temp point to inp_matrix pointer that is passed in
    temp_inp_matrix_ = inp_matrix;
    // Create a device copy of that host view
    this_matrix_ = create_mirror_view_and_copy(Kokkos::view_alloc(memspace, tag_string), this_matrix_host_);
    // Create host ViewFMatrix
    host = ViewFMatrix <T> (inp_matrix, dim1, dim2);
}

template <typename T, typename Layout, typename ExecSpace, typename MemoryTraits>
DViewFMatrixKokkos<T,Layout,ExecSpace,MemoryTraits>::DViewFMatrixKokkos(T * inp_matrix, size_t dim1, size_t dim2,
                              size_t dim3, const std::string& tag_string) {
    
    dims_[0] = dim1;
    dims_[1] = dim2;
    dims_[2] = dim3;
    order_ = 3;
    length_ = (dim1 * dim2 * dim3);
    // Create a 1D host view of the external allocation
    this_matrix_host_ = TArray1DHost(inp_matrix, length_);
    // Assign temp point to inp_matrix pointer that is passed in
    temp_inp_matrix_ = inp_matrix;
    // Create a device copy of that host view
    this_matrix_ = create_mirror_view_and_copy(Kokkos::view_alloc(memspace, tag_string), this_matrix_host_);
    // Create host ViewFMatrix
    host = ViewFMatrix <T> (inp_matrix, dim1, dim2, dim3);
}

template <typename T, typename Layout, typename ExecSpace, typename MemoryTraits>
DViewFMatrixKokkos<T,Layout,ExecSpace,MemoryTraits>::DViewFMatrixKokkos(T * inp_matrix, size_t dim1, size_t dim2,
                              size_t dim3, size_t dim4, const std::string& tag_string) {
    
    dims_[0] = dim1;
    dims_[1] = dim2;
    dims_[2] = dim3;
    dims_[3] = dim4;
    order_ = 4;
    length_ = (dim1 * dim2 * dim3 * dim4);
    // Create a 1D host view of the external allocation
    this_matrix_host_ = TArray1DHost(inp_matrix, length_);
    // Assign temp point to inp_matrix pointer that is passed in
    temp_inp_matrix_ = inp_matrix;
    // Create a device copy of that host view
    this_matrix_ = create_mirror_view_and_copy(Kokkos::view_alloc(memspace, tag_string), this_matrix_host_);
    // Create host ViewFMatrix
    host = ViewFMatrix <T> (inp_matrix, dim1, dim2, dim3, dim4);
}

template <typename T, typename Layout, typename ExecSpace, typename MemoryTraits>
DViewFMatrixKokkos<T,Layout,ExecSpace,MemoryTraits>::DViewFMatrixKokkos(T * inp_matrix, size_t dim1, size_t dim2,
                              size_t dim3, size_t dim4, 
                              size_t dim5, const std::string& tag_string) {
    
    dims_[0] = dim1;
    dims_[1] = dim2;
    dims_[2] = dim3;
    dims_[3] = dim4;
    dims_[4] = dim5;
    order_ = 5;
    length_ = (dim1 * dim2 * dim3 * dim4 * dim5);
    // Create a 1D host view of the external allocation
    this_matrix_host_ = TArray1DHost(inp_matrix, length_);
    // Assign temp point to inp_matrix pointer that is passed in
    temp_inp_matrix_ = inp_matrix;
    // Create a device copy of that host view
    this_matrix_ = create_mirror_view_and_copy(Kokkos::view_alloc(memspace, tag_string), this_matrix_host_);
    // Create host ViewFMatrix
    host = ViewFMatrix <T> (inp_matrix, dim1, dim2, dim3, dim4, dim5);
}

template <typename T, typename Layout, typename ExecSpace, typename MemoryTraits>
DViewFMatrixKokkos<T,Layout,ExecSpace,MemoryTraits>::DViewFMatrixKokkos(T * inp_matrix, size_t dim1, size_t dim2,
                              size_t dim3, size_t dim4, 
                              size_t dim5, size_t dim6, const std::string& tag_string) {
    
    dims_[0] = dim1;
    dims_[1] = dim2;
    dims_[2] = dim3;
    dims_[3] = dim4;
    dims_[4] = dim5;
    dims_[5] = dim6;
    order_ = 6;
    length_ = (dim1 * dim2 * dim3 * dim4 * dim5 * dim6);
    // Create a 1D host view of the external allocation
    this_matrix_host_ = TArray1DHost(inp_matrix, length_);
    // Assign temp point to inp_matrix pointer that is passed in
    temp_inp_matrix_ = inp_matrix;
    // Create a device copy of that host view
    this_matrix_ = create_mirror_view_and_copy(Kokkos::view_alloc(memspace, tag_string), this_matrix_host_);
    // Create host ViewFMatrix
    host = ViewFMatrix <T> (inp_matrix, dim1, dim2, dim3, dim4, dim5, dim6);
}

template <typename T, typename Layout, typename ExecSpace, typename MemoryTraits>
DViewFMatrixKokkos<T,Layout,ExecSpace,MemoryTraits>::DViewFMatrixKokkos(T * inp_matrix, size_t dim1, size_t dim2,
                              size_t dim3, size_t dim4,
                              size_t dim5, size_t dim6,
                              size_t dim7, const std::string& tag_string) {
    
    dims_[0] = dim1;
    dims_[1] = dim2;
    dims_[2] = dim3;
    dims_[3] = dim4;
    dims_[4] = dim5;
    dims_[5] = dim6;
    dims_[6] = dim7;
    order_ = 7;
    length_ = (dim1 * dim2 * dim3 * dim4 * dim5 * dim6 * dim7);
    // Create a 1D host view of the external allocation
    this_matrix_host_ = TArray1DHost(inp_matrix, length_);
    // Assign temp point to inp_matrix pointer that is passed in
    temp_inp_matrix_ = inp_matrix;
    // Create a device copy of that host view
    this_matrix_ = create_mirror_view_and_copy(Kokkos::view_alloc(memspace, tag_string), this_matrix_host_);
    // Create host ViewFMatrix
    host = ViewFMatrix <T> (inp_matrix, dim1, dim2, dim3, dim4, dim5, dim6, dim7);
}

template <typename T, typename Layout, typename ExecSpace, typename MemoryTraits>
KOKKOS_INLINE_FUNCTION
T& DViewFMatrixKokkos<T,Layout,ExecSpace,MemoryTraits>::operator()(size_t i) const {
    assert(order_ == 1 && "Tensor order (rank) does not match constructor in DViewFMatrixKokkos 1D!");
    assert(i >= 1 && i <= dims_[0] && "i is out of bounds in DViewFMatrixKokkos 1D!");
    return this_matrix_((i - 1));
}

template <typename T, typename Layout, typename ExecSpace, typename MemoryTraits>
KOKKOS_INLINE_FUNCTION
T& DViewFMatrixKokkos<T,Layout,ExecSpace,MemoryTraits>::operator()(size_t i, size_t j) const {
    assert(order_ == 2 && "Tensor order (rank) does not match constructor in DViewFMatrixKokkos 2D!");
    assert(i >= 1 && i <= dims_[0] && "i is out of bounds in DViewFMatrixKokkos 2D!");
    assert(j >= 1 && j <= dims_[1] && "j is out of bounds in DViewFMatrixKokkos 2D!");
    return this_matrix_((i - 1) + ((j - 1) * dims_[0]));
}

template <typename T, typename Layout, typename ExecSpace, typename MemoryTraits>
KOKKOS_INLINE_FUNCTION
T& DViewFMatrixKokkos<T,Layout,ExecSpace,MemoryTraits>::operator()(size_t i, size_t j, size_t k) const {
    assert(order_ == 3 && "Tensor order (rank) does not match constructor in DViewFMatrixKokkos 3D!");
    assert(i >= 1 && i <= dims_[0] && "i is out of bounds in DViewFMatrixKokkos 3D!");
    assert(j >= 1 && j <= dims_[1] && "j is out of bounds in DViewFMatrixKokkos 3D!");
    assert(k >= 1 && k <= dims_[2] && "k is out of bounds in DViewFMatrixKokkos 3D!");
    return this_matrix_((i - 1) + ((j - 1) * dims_[0])
                                + ((k - 1) * dims_[0] * dims_[1]));
}

template <typename T, typename Layout, typename ExecSpace, typename MemoryTraits>
KOKKOS_INLINE_FUNCTION
T& DViewFMatrixKokkos<T,Layout,ExecSpace,MemoryTraits>::operator()(size_t i, size_t j, size_t k, size_t l) const {
    assert(order_ == 4 && "Tensor order (rank) does not match constructor in DViewFMatrixKokkos 4D!");
    assert(i >= 1 && i <= dims_[0] && "i is out of bounds in DViewFMatrixKokkos 4D!");
    assert(j >= 1 && j <= dims_[1] && "j is out of bounds in DViewFMatrixKokkos 4D!");
    assert(k >= 1 && k <= dims_[2] && "k is out of bounds in DViewFMatrixKokkos 4D!");
    assert(l >= 1 && l <= dims_[3] && "l is out of bounds in DViewFMatrixKokkos 4D!");
    return this_matrix_((i - 1) + ((j - 1) * dims_[0])
                                + ((k - 1) * dims_[0] * dims_[1])
                                + ((l - 1) * dims_[0] * dims_[1] * dims_[2]));
}

template <typename T, typename Layout, typename ExecSpace, typename MemoryTraits>
KOKKOS_INLINE_FUNCTION
T& DViewFMatrixKokkos<T,Layout,ExecSpace,MemoryTraits>::operator()(size_t i, size_t j, size_t k, size_t l,
                               size_t m) const {
    assert(order_ == 5 && "Tensor order (rank) does not match constructor in DViewFMatrixKokkos 5D!");
    assert(i >= 1 && i <= dims_[0] && "i is out of bounds in DViewFMatrixKokkos 5D!");
    assert(j >= 1 && j <= dims_[1] && "j is out of bounds in DViewFMatrixKokkos 5D!");
    assert(k >= 1 && k <= dims_[2] && "k is out of bounds in DViewFMatrixKokkos 5D!");
    assert(l >= 1 && l <= dims_[3] && "l is out of bounds in DViewFMatrixKokkos 5D!");
    assert(m >= 1 && m <= dims_[4] && "m is out of bounds in DViewFMatrixKokkos 5D!");
    return this_matrix_((i - 1) + ((j - 1) * dims_[0])
                                + ((k - 1) * dims_[0] * dims_[1])
                                + ((l - 1) * dims_[0] * dims_[1] * dims_[2])
                                + ((m - 1) * dims_[0] * dims_[1] * dims_[2] * dims_[3]));
}

template <typename T, typename Layout, typename ExecSpace, typename MemoryTraits>
KOKKOS_INLINE_FUNCTION
T& DViewFMatrixKokkos<T,Layout,ExecSpace,MemoryTraits>::operator()(size_t i, size_t j, size_t k, size_t l,
                               size_t m, size_t n) const {
    assert(order_ == 6 && "Tensor order (rank) does not match constructor in DViewFMatrixKokkos 6D!");
    assert(i >= 1 && i <= dims_[0] && "i is out of bounds in DViewFMatrixKokkos 6D!");
    assert(j >= 1 && j <= dims_[1] && "j is out of bounds in DViewFMatrixKokkos 6D!");
    assert(k >= 1 && k <= dims_[2] && "k is out of bounds in DViewFMatrixKokkos 6D!");
    assert(l >= 1 && l <= dims_[3] && "l is out of bounds in DViewFMatrixKokkos 6D!");
    assert(m >= 1 && m <= dims_[4] && "m is out of bounds in DViewFMatrixKokkos 6D!");
    assert(n >= 1 && n <= dims_[5] && "n is out of bounds in DViewFMatrixKokkos 6D!");
    return this_matrix_((i - 1) + ((j - 1) * dims_[0])
                                + ((k - 1) * dims_[0] * dims_[1])
                                + ((l - 1) * dims_[0] * dims_[1] * dims_[2])
                                + ((m - 1) * dims_[0] * dims_[1] * dims_[2] * dims_[3])
                                + ((n - 1) * dims_[0] * dims_[1] * dims_[2] * dims_[3] * dims_[4]));
}

template <typename T, typename Layout, typename ExecSpace, typename MemoryTraits>
KOKKOS_INLINE_FUNCTION
T& DViewFMatrixKokkos<T,Layout,ExecSpace,MemoryTraits>::operator()(size_t i, size_t j, size_t k, size_t l,
                               size_t m, size_t n, size_t o) const {
    assert(order_ == 7 && "Tensor order (rank) does not match constructor in DViewFMatrixKokkos 7D!");
    assert(i >= 1 && i <= dims_[0] && "i is out of bounds in DViewFMatrixKokkos 7D!");
    assert(j >= 1 && j <= dims_[1] && "j is out of bounds in DViewFMatrixKokkos 7D!");
    assert(k >= 1 && k <= dims_[2] && "k is out of bounds in DViewFMatrixKokkos 7D!");
    assert(l >= 1 && l <= dims_[3] && "l is out of bounds in DViewFMatrixKokkos 7D!");
    assert(m >= 1 && m <= dims_[4] && "m is out of bounds in DViewFMatrixKokkos 7D!");
    assert(n >= 1 && n <= dims_[5] && "n is out of bounds in DViewFMatrixKokkos 7D!");
    assert(o >= 1 && o <= dims_[6] && "o is out of bounds in DViewFMatrixKokkos 7D!");
    return this_matrix_((i - 1) + ((j - 1) * dims_[0])
                                + ((k - 1) * dims_[0] * dims_[1])
                                + ((l - 1) * dims_[0] * dims_[1] * dims_[2])
                                + ((m - 1) * dims_[0] * dims_[1] * dims_[2] * dims_[3])
                                + ((n - 1) * dims_[0] * dims_[1] * dims_[2] * dims_[3] * dims_[4])
                                + ((o - 1) * dims_[0] * dims_[1] * dims_[2] * dims_[3] * dims_[4] * dims_[5]));
}

template <typename T, typename Layout, typename ExecSpace, typename MemoryTraits>
KOKKOS_INLINE_FUNCTION
DViewFMatrixKokkos<T,Layout,ExecSpace,MemoryTraits>& DViewFMatrixKokkos<T,Layout,ExecSpace,MemoryTraits>::operator= (const DViewFMatrixKokkos& temp) {
    
    // Do nothing if the assignment is of the form x = x
    if (this != &temp) {
        for (int iter = 0; iter < temp.order_; iter++){
            dims_[iter] = temp.dims_[iter];
        } // end for

        order_ = temp.order_;
        length_ = temp.length_;
        temp_inp_matrix_ = temp.temp_inp_matrix_;
        this_matrix_host_ = temp.this_matrix_host_;
        this_matrix_ = temp.this_matrix_;
	host = temp.host;
    }
    
    return *this;
}

// Return size
template <typename T, typename Layout, typename ExecSpace, typename MemoryTraits>
KOKKOS_INLINE_FUNCTION
size_t DViewFMatrixKokkos<T,Layout,ExecSpace,MemoryTraits>::size() const {
    return length_;
}

template <typename T, typename Layout, typename ExecSpace, typename MemoryTraits>
KOKKOS_INLINE_FUNCTION
size_t DViewFMatrixKokkos<T,Layout,ExecSpace,MemoryTraits>::extent() const {
    return length_;
}

template <typename T, typename Layout, typename ExecSpace, typename MemoryTraits>
KOKKOS_INLINE_FUNCTION
size_t DViewFMatrixKokkos<T,Layout,ExecSpace,MemoryTraits>::dims(size_t i) const {
    i--;
    assert(i < order_ && "DViewFMatrixKokkos order (rank) does not match constructor, dim[i] does not exist!");
    assert(i >= 0 && dims_[i]>0 && "Access to DViewFMatrixKokkos dims is out of bounds!");
    return dims_[i];
}

template <typename T, typename Layout, typename ExecSpace, typename MemoryTraits>
KOKKOS_INLINE_FUNCTION
size_t DViewFMatrixKokkos<T,Layout,ExecSpace,MemoryTraits>::order() const {
    return order_;
}

template <typename T, typename Layout, typename ExecSpace, typename MemoryTraits>
KOKKOS_INLINE_FUNCTION
T* DViewFMatrixKokkos<T,Layout,ExecSpace,MemoryTraits>::device_pointer() const {
    return this_matrix_.data();
}

template <typename T, typename Layout, typename ExecSpace, typename MemoryTraits>
KOKKOS_INLINE_FUNCTION
T* DViewFMatrixKokkos<T,Layout,ExecSpace,MemoryTraits>::host_pointer() const {
    return this_matrix_host_.data();
}

template <typename T, typename Layout, typename ExecSpace, typename MemoryTraits>
void DViewFMatrixKokkos<T,Layout,ExecSpace,MemoryTraits>::update_host() {
    // Deep copy of device view to host view
    deep_copy(this_matrix_host_, this_matrix_);
}

template <typename T, typename Layout, typename ExecSpace, typename MemoryTraits>
void DViewFMatrixKokkos<T,Layout,ExecSpace,MemoryTraits>::update_device() {
    // Deep copy of host view to device view
    deep_copy(this_matrix_, this_matrix_host_);
}

// Get the name of the view
template <typename T, typename Layout, typename ExecSpace, typename MemoryTraits>
KOKKOS_INLINE_FUNCTION
const std::string DViewFMatrixKokkos<T,Layout,ExecSpace,MemoryTraits>::get_name() const{
    return this_matrix_.label();
}


template <typename T, typename Layout, typename ExecSpace, typename MemoryTraits>
KOKKOS_INLINE_FUNCTION
void DViewFMatrixKokkos<T,Layout,ExecSpace,MemoryTraits>::set_values(T val) {
    Kokkos:parallel_for( Kokkos::RangePolicy<> ( 0, length_), KOKKOS_LAMBDA(const int i){
                         this_matrix_host_(i) = val;
                         });
}

template <typename T, typename Layout, typename ExecSpace, typename MemoryTraits>
KOKKOS_INLINE_FUNCTION
DViewFMatrixKokkos<T,Layout,ExecSpace,MemoryTraits>::~DViewFMatrixKokkos() {}
// End DViewFMatrixKokkos


/*! \brief Kokkos version of the serial CArray class.
 *
 */
template <typename T, typename Layout = DefaultLayout, typename ExecSpace = DefaultExecSpace, typename MemoryTraits = void>
class CArrayKokkos {

    using TArray1D = Kokkos::View<T*, Layout, ExecSpace, MemoryTraits>;
    
private:
    size_t dims_[7];
    size_t order_;
    size_t length_;
    TArray1D this_array_;

public:
    CArrayKokkos();
    
    CArrayKokkos(size_t dim0, const std::string& tag_string = DEFAULTSTRINGARRAY);

    CArrayKokkos(size_t dim0, size_t dim1, const std::string& tag_string = DEFAULTSTRINGARRAY);

    CArrayKokkos (size_t dim0, size_t dim1, size_t dim2, const std::string& tag_string = DEFAULTSTRINGARRAY);

    CArrayKokkos(size_t dim0, size_t dim1, size_t dim2,
                 size_t dim3, const std::string& tag_string = DEFAULTSTRINGARRAY);

    CArrayKokkos(size_t dim0, size_t dim1, size_t dim2,
                 size_t dim3, size_t dim4, const std::string& tag_string = DEFAULTSTRINGARRAY);

    CArrayKokkos(size_t dim0, size_t dim1, size_t dim2,
                 size_t dim3, size_t dim4, size_t dim5, const std::string& tag_string = DEFAULTSTRINGARRAY);

    CArrayKokkos(size_t dim0, size_t dim1, size_t dim2,
                 size_t dim3, size_t dim4, size_t dim5,
                 size_t dim6, const std::string& tag_string = DEFAULTSTRINGARRAY);
    
    KOKKOS_INLINE_FUNCTION
    T& operator()(size_t i) const;

    KOKKOS_INLINE_FUNCTION
    T& operator()(size_t i, size_t j) const;

    KOKKOS_INLINE_FUNCTION
    T& operator()(size_t i, size_t j, size_t k) const;

    KOKKOS_INLINE_FUNCTION
    T& operator()(size_t i, size_t j, size_t k, size_t l) const;

    KOKKOS_INLINE_FUNCTION
    T& operator()(size_t i, size_t j, size_t k, size_t l, size_t m) const;

    KOKKOS_INLINE_FUNCTION
    T& operator()(size_t i, size_t j, size_t k, size_t l, size_t m,
                  size_t n) const;

    KOKKOS_INLINE_FUNCTION
    T& operator()(size_t i, size_t j, size_t k, size_t l, size_t m,
                  size_t n, size_t o) const;
    
    KOKKOS_INLINE_FUNCTION
    CArrayKokkos& operator=(const CArrayKokkos& temp);

    // GPU Method
    // Method that returns size
    KOKKOS_INLINE_FUNCTION
    size_t size() const;

    // Host Method
    // Method that returns size
    KOKKOS_INLINE_FUNCTION
    size_t extent() const;

    KOKKOS_INLINE_FUNCTION
    size_t dims(size_t i) const;

    KOKKOS_INLINE_FUNCTION
    size_t order() const;
 
    // Methods returns the raw pointer (most likely GPU) of the Kokkos View
    KOKKOS_INLINE_FUNCTION
    T* pointer() const;

    // set values
    KOKKOS_INLINE_FUNCTION
    void set_values(T val);
    
    //return the view
    KOKKOS_INLINE_FUNCTION
    TArray1D get_kokkos_view() const;

    // Get the name of the view
    KOKKOS_INLINE_FUNCTION
    const std::string get_name() const;

    // Deconstructor
    KOKKOS_INLINE_FUNCTION
    ~CArrayKokkos ();
}; // End of CArrayKokkos

// Default constructor
template <typename T, typename Layout, typename ExecSpace, typename MemoryTraits>
CArrayKokkos<T,Layout,ExecSpace,MemoryTraits>::CArrayKokkos() {
    length_ = order_ = 0;
    for (int i = 0; i < 7; i++) {
        dims_[i] = 0;
    }
}

// Overloaded 1D constructor
template <typename T, typename Layout, typename ExecSpace, typename MemoryTraits>
CArrayKokkos<T,Layout,ExecSpace,MemoryTraits>::CArrayKokkos(size_t dim0, const std::string& tag_string) {
    using TArray1D = Kokkos::View<T*, Layout, ExecSpace>;
    
    dims_[0] = dim0;
    order_ = 1;
    length_ = dim0;
    this_array_ = TArray1D(tag_string, length_);
}

// Overloaded 2D constructor
template <typename T, typename Layout, typename ExecSpace, typename MemoryTraits>
CArrayKokkos<T,Layout,ExecSpace,MemoryTraits>::CArrayKokkos(size_t dim0, size_t dim1, const std::string& tag_string) {
    using TArray1D = Kokkos::View<T*, Layout, ExecSpace>;
    
    dims_[0] = dim0;
    dims_[1] = dim1;
    order_ = 2;
    length_ = (dim0 * dim1);
    this_array_ = TArray1D(tag_string, length_);
}

template <typename T, typename Layout, typename ExecSpace, typename MemoryTraits>
CArrayKokkos<T,Layout,ExecSpace,MemoryTraits>::CArrayKokkos(size_t dim0, size_t dim1,
                              size_t dim2, const std::string& tag_string) {
    using TArray1D = Kokkos::View<T*, Layout, ExecSpace>;
    
    dims_[0] = dim0;
    dims_[1] = dim1;
    dims_[2] = dim2;
    order_ = 3;
    length_ = (dim0 * dim1 * dim2);
    this_array_ = TArray1D(tag_string, length_);
}

template <typename T, typename Layout, typename ExecSpace, typename MemoryTraits>
CArrayKokkos<T,Layout,ExecSpace,MemoryTraits>::CArrayKokkos(size_t dim0, size_t dim1,
                              size_t dim2, size_t dim3, const std::string& tag_string) {
    using TArray1D = Kokkos::View<T *,Layout,ExecSpace>;
    
    dims_[0] = dim0;
    dims_[1] = dim1;
    dims_[2] = dim2;
    dims_[3] = dim3;
    order_ = 4;
    length_ = (dim0 * dim1 * dim2 * dim3);
    this_array_ = TArray1D(tag_string, length_);
}

template <typename T, typename Layout, typename ExecSpace, typename MemoryTraits>
CArrayKokkos<T,Layout,ExecSpace,MemoryTraits>::CArrayKokkos(size_t dim0, size_t dim1,
                              size_t dim2, size_t dim3,
                              size_t dim4, const std::string& tag_string) {

    using TArray1D = Kokkos::View<T *,Layout,ExecSpace>;
    
    dims_[0] = dim0;
    dims_[1] = dim1;
    dims_[2] = dim2;
    dims_[3] = dim3;
    dims_[4] = dim4;
    order_ = 5;
    length_ = (dim0 * dim1 * dim2 * dim3 * dim4);
    this_array_ = TArray1D(tag_string, length_);
}

template <typename T, typename Layout, typename ExecSpace, typename MemoryTraits>
CArrayKokkos<T,Layout,ExecSpace,MemoryTraits>::CArrayKokkos(size_t dim0, size_t dim1,
                              size_t dim2, size_t dim3,
                              size_t dim4, size_t dim5, const std::string& tag_string) {
    using TArray1D = Kokkos::View<T *,Layout,ExecSpace>;
    
    dims_[0] = dim0;
    dims_[1] = dim1;
    dims_[2] = dim2;
    dims_[3] = dim3;
    dims_[4] = dim4;
    dims_[5] = dim5;
    order_ = 6;
    length_ = (dim0 * dim1 * dim2 * dim3 * dim4 * dim5);
    this_array_ = TArray1D(tag_string, length_);
}

template <typename T, typename Layout, typename ExecSpace, typename MemoryTraits>
CArrayKokkos<T,Layout,ExecSpace,MemoryTraits>::CArrayKokkos(size_t dim0, size_t dim1,
                              size_t dim2, size_t dim3,
                              size_t dim4, size_t dim5,
                              size_t dim6, const std::string& tag_string) {
    using TArray1D = Kokkos::View<T *,Layout,ExecSpace>;
    
    dims_[0] = dim0;
    dims_[1] = dim1;
    dims_[2] = dim2;
    dims_[3] = dim3;
    dims_[4] = dim4;
    dims_[5] = dim5;
    dims_[6] = dim6;
    order_ = 7;
    length_ = (dim0 * dim1 * dim2 * dim3 * dim4 * dim5 * dim6);
    this_array_ = TArray1D(tag_string, length_);
}

template <typename T, typename Layout, typename ExecSpace, typename MemoryTraits>
KOKKOS_INLINE_FUNCTION
T& CArrayKokkos<T,Layout,ExecSpace,MemoryTraits>::operator()(size_t i) const {
    assert(order_ == 1 && "Tensor order (rank) does not match constructor in CArrayKokkos 1D!");
    assert(i >= 0 && i < dims_[0] && "i is out of bounds in CArrayKokkos 1D!");
    return this_array_(i);
}

template <typename T, typename Layout, typename ExecSpace, typename MemoryTraits>
KOKKOS_INLINE_FUNCTION
T& CArrayKokkos<T,Layout,ExecSpace,MemoryTraits>::operator()(size_t i, size_t j) const {
    assert(order_ == 2 && "Tensor order (rank) does not match constructor in CArrayKokkos 2D!");
    assert(i >= 0 && i < dims_[0] && "i is out of bounds in CArrayKokkos 2D!");
    assert(j >= 0 && j < dims_[1] && "j is out of bounds in CArrayKokkos 2D!");
    return this_array_(j + (i * dims_[1]));
}

template <typename T, typename Layout, typename ExecSpace, typename MemoryTraits>
KOKKOS_INLINE_FUNCTION
T& CArrayKokkos<T,Layout,ExecSpace,MemoryTraits>::operator()(size_t i, size_t j, size_t k) const {
    assert(order_ == 3 && "Tensor order (rank) does not match constructor in CArrayKokkos 3D!");
    assert(i >= 0 && i < dims_[0] && "i is out of bounds in CArrayKokkos 3D!");
    assert(j >= 0 && j < dims_[1] && "j is out of bounds in CArrayKokkos 3D!");
    assert(k >= 0 && k < dims_[2] && "k is out of bounds in CArrayKokkos 3D!");
    return this_array_(k + (j * dims_[2])
                         + (i * dims_[2] * dims_[1]));
}

template <typename T, typename Layout, typename ExecSpace, typename MemoryTraits>
KOKKOS_INLINE_FUNCTION
T& CArrayKokkos<T,Layout,ExecSpace,MemoryTraits>::operator()(size_t i, size_t j, size_t k, size_t l) const {
    assert(order_ == 4 && "Tensor order (rank) does not match constructor in CArrayKokkos 4D!");
    assert(i >= 0 && i < dims_[0] && "i is out of bounds in CArrayKokkos 4D!");
    assert(j >= 0 && j < dims_[1] && "j is out of bounds in CArrayKokkos 4D!");
    assert(k >= 0 && k < dims_[2] && "k is out of bounds in CArrayKokkos 4D!");
    assert(l >= 0 && l < dims_[3] && "l is out of bounds in CArrayKokkos 4D!");
    return this_array_(l + (k * dims_[3])
                         + (j * dims_[3] * dims_[2])
                         + (i * dims_[3] * dims_[2] * dims_[1]));
}

template <typename T, typename Layout, typename ExecSpace, typename MemoryTraits>
KOKKOS_INLINE_FUNCTION
T& CArrayKokkos<T,Layout,ExecSpace,MemoryTraits>::operator()(size_t i, size_t j, size_t k, size_t l,
                               size_t m) const {
    assert(order_ == 5 && "Tensor order (rank) does not match constructor in CArrayKokkos 5D!");
    assert(i >= 0 && i < dims_[0] && "i is out of bounds in CArrayKokkos 5D!");
    assert(j >= 0 && j < dims_[1] && "j is out of bounds in CArrayKokkos 5D!");
    assert(k >= 0 && k < dims_[2] && "k is out of bounds in CArrayKokkos 5D!");
    assert(l >= 0 && l < dims_[3] && "l is out of bounds in CArrayKokkos 5D!");
    assert(m >= 0 && m < dims_[4] && "m is out of bounds in CArrayKokkos 5D!");
    return this_array_(m + (l * dims_[4])
                         + (k * dims_[4] * dims_[3])
                         + (j * dims_[4] * dims_[3] * dims_[2])
                         + (i * dims_[4] * dims_[3] * dims_[2] * dims_[1]));
}

template <typename T, typename Layout, typename ExecSpace, typename MemoryTraits>
KOKKOS_INLINE_FUNCTION
T& CArrayKokkos<T,Layout,ExecSpace,MemoryTraits>::operator()(size_t i, size_t j, size_t k, size_t l,
                               size_t m, size_t n) const {
    assert(order_ == 6 && "Tensor order (rank) does not match constructor in CArrayKokkos 6D!");
    assert(i >= 0 && i < dims_[0] && "i is out of bounds in CArrayKokkos 6D!");
    assert(j >= 0 && j < dims_[1] && "j is out of bounds in CArrayKokkos 6D!");
    assert(k >= 0 && k < dims_[2] && "k is out of bounds in CArrayKokkos 6D!");
    assert(l >= 0 && l < dims_[3] && "l is out of bounds in CArrayKokkos 6D!");
    assert(m >= 0 && m < dims_[4] && "m is out of bounds in CArrayKokkos 6D!");
    assert(n >= 0 && n < dims_[5] && "n is out of bounds in CArrayKokkos 6D!");
    return this_array_(n + (m * dims_[5])
                         + (l * dims_[5] * dims_[4])
                         + (k * dims_[5] * dims_[4] * dims_[3])
                         + (j * dims_[5] * dims_[4] * dims_[3] * dims_[2])
                         + (i * dims_[5] * dims_[4] * dims_[3] * dims_[2] * dims_[1]));
}

template <typename T, typename Layout, typename ExecSpace, typename MemoryTraits>
KOKKOS_INLINE_FUNCTION
T& CArrayKokkos<T,Layout,ExecSpace,MemoryTraits>::operator()(size_t i, size_t j, size_t k, size_t l,
                               size_t m, size_t n, size_t o) const {
    assert(order_ == 7 && "Tensor order (rank) does not match constructor in CArrayKokkos 7D!");
    assert(i >= 0 && i < dims_[0] && "i is out of bounds in CArrayKokkos 7D!");
    assert(j >= 0 && j < dims_[1] && "j is out of bounds in CArrayKokkos 7D!");
    assert(k >= 0 && k < dims_[2] && "k is out of bounds in CArrayKokkos 7D!");
    assert(l >= 0 && l < dims_[3] && "l is out of bounds in CArrayKokkos 7D!");
    assert(m >= 0 && m < dims_[4] && "m is out of bounds in CArrayKokkos 7D!");
    assert(n >= 0 && n < dims_[5] && "n is out of bounds in CArrayKokkos 7D!");
    assert(o >= 0 && o < dims_[6] && "o is out of bounds in CArrayKokkos 7D!");
    return this_array_(o + (n * dims_[6])
                         + (m * dims_[6] * dims_[5])
                         + (l * dims_[6] * dims_[5] * dims_[4])
                         + (k * dims_[6] * dims_[5] * dims_[4] * dims_[3])
                         + (j * dims_[6] * dims_[5] * dims_[4] * dims_[3] * dims_[2])
                         + (i * dims_[6] * dims_[5] * dims_[4] * dims_[3] * dims_[2] * dims_[1]));
}

template <typename T, typename Layout, typename ExecSpace, typename MemoryTraits>
KOKKOS_INLINE_FUNCTION
CArrayKokkos<T,Layout,ExecSpace,MemoryTraits>& CArrayKokkos<T,Layout,ExecSpace,MemoryTraits>::operator= (const CArrayKokkos<T,Layout,ExecSpace,MemoryTraits>& temp) {
    using TArray1D = Kokkos::View<T *,Layout,ExecSpace>;
    
    // Do nothing if the assignment is of the form x = x
    if (this != &temp) {
        for (int iter = 0; iter < temp.order_; iter++){
            dims_[iter] = temp.dims_[iter];
        } // end for

        order_ = temp.order_;
        length_ = temp.length_;
        this_array_ = temp.this_array_;
    }
    
    return *this;
}

// Return size
template <typename T, typename Layout, typename ExecSpace, typename MemoryTraits>
KOKKOS_INLINE_FUNCTION
size_t CArrayKokkos<T,Layout,ExecSpace,MemoryTraits>::size() const {
    return length_;
}

template <typename T, typename Layout, typename ExecSpace, typename MemoryTraits>
KOKKOS_INLINE_FUNCTION
size_t CArrayKokkos<T,Layout,ExecSpace,MemoryTraits>::extent() const {
    return length_;
}

template <typename T, typename Layout, typename ExecSpace, typename MemoryTraits>
KOKKOS_INLINE_FUNCTION
size_t CArrayKokkos<T,Layout,ExecSpace,MemoryTraits>::dims(size_t i) const {
    assert(i < order_ && "CArrayKokkos order (rank) does not match constructor, dim[i] does not exist!");
    assert(i >= 0 && dims_[i]>0 && "Access to CArrayKokkos dims is out of bounds!");
    return dims_[i];
}

template <typename T, typename Layout, typename ExecSpace, typename MemoryTraits>
KOKKOS_INLINE_FUNCTION
size_t CArrayKokkos<T,Layout,ExecSpace,MemoryTraits>::order() const {
    return order_;
}

template <typename T, typename Layout, typename ExecSpace, typename MemoryTraits>
KOKKOS_INLINE_FUNCTION
T* CArrayKokkos<T,Layout,ExecSpace,MemoryTraits>::pointer() const {
    return this_array_.data();
}

//return the stored Kokkos view
template <typename T, typename Layout, typename ExecSpace, typename MemoryTraits>
KOKKOS_INLINE_FUNCTION
Kokkos::View<T*, Layout, ExecSpace, MemoryTraits> CArrayKokkos<T,Layout,ExecSpace,MemoryTraits>::get_kokkos_view() const {
    return this_array_;
}

// Get the name of the view
template <typename T, typename Layout, typename ExecSpace, typename MemoryTraits>
KOKKOS_INLINE_FUNCTION
const std::string CArrayKokkos<T,Layout,ExecSpace,MemoryTraits>::get_name() const{
    return this_array_.label();
}

// set values of array
template <typename T, typename Layout, typename ExecSpace, typename MemoryTraits>
KOKKOS_INLINE_FUNCTION
void CArrayKokkos<T,Layout,ExecSpace,MemoryTraits>::set_values(T val) {
    Kokkos::parallel_for("SetValues_CArrayKokkos", length_, KOKKOS_CLASS_LAMBDA(const int i) {
        this_array_(i) = val;
    });
}

template <typename T, typename Layout, typename ExecSpace, typename MemoryTraits>
KOKKOS_INLINE_FUNCTION
CArrayKokkos<T,Layout,ExecSpace,MemoryTraits>::~CArrayKokkos() {}

////////////////////////////////////////////////////////////////////////////////
// End of CArrayKokkos
////////////////////////////////////////////////////////////////////////////////

/*! \brief Kokkos version of the serial ViewCArray class.
 *
 */
template <typename T>
class ViewCArrayKokkos {

private:
    size_t dims_[7];
    size_t order_;
    size_t length_;  // Length of 1D array
    T* this_array_;
    
public:
    KOKKOS_INLINE_FUNCTION
    ViewCArrayKokkos();
    
    KOKKOS_INLINE_FUNCTION
    ViewCArrayKokkos(T* some_array, size_t dim0);

    KOKKOS_INLINE_FUNCTION
    ViewCArrayKokkos(T* some_array, size_t dim0, size_t dim1);

    KOKKOS_INLINE_FUNCTION
    ViewCArrayKokkos(T* some_array, size_t dim0, size_t dim1,
                     size_t dim2);

    KOKKOS_INLINE_FUNCTION
    ViewCArrayKokkos(T* some_array, size_t dim0, size_t dim1,
                     size_t dim2, size_t dim3);

    KOKKOS_INLINE_FUNCTION
    ViewCArrayKokkos(T* some_array, size_t dim0, size_t dim1,
                     size_t dim2, size_t dim3, size_t dim4);

    KOKKOS_INLINE_FUNCTION
    ViewCArrayKokkos(T* some_array, size_t dim0, size_t dim1,
                     size_t dim2, size_t dim3, size_t dim4,
                     size_t dim5);
    
    KOKKOS_INLINE_FUNCTION
    ViewCArrayKokkos(T* some_array, size_t dim0, size_t dim1,
                     size_t dim2, size_t dim3, size_t dim4,
                     size_t dim5, size_t dim6);;
    
    KOKKOS_INLINE_FUNCTION
    T& operator()(size_t i) const;
    
    KOKKOS_INLINE_FUNCTION
    T& operator()(size_t i, size_t j) const;
    
    KOKKOS_INLINE_FUNCTION
    T& operator()(size_t i, size_t j, size_t k) const;

    KOKKOS_INLINE_FUNCTION
    T& operator()(size_t i, size_t j, size_t k, size_t l) const;
        
    KOKKOS_INLINE_FUNCTION
    T& operator() (size_t i, size_t j, size_t k, size_t l, size_t m) const;
        
    KOKKOS_INLINE_FUNCTION
    T& operator()(size_t i, size_t j, size_t k, size_t l, size_t m,
                  size_t n) const;
 
    KOKKOS_INLINE_FUNCTION
    T& operator()(size_t i, size_t j, size_t k, size_t l, size_t m,
                  size_t n, size_t o) const;
    
    KOKKOS_INLINE_FUNCTION
    size_t size() const;
    
    KOKKOS_INLINE_FUNCTION
    size_t extent() const;

    KOKKOS_INLINE_FUNCTION
    size_t dims(size_t i) const;

    KOKKOS_INLINE_FUNCTION
    size_t order() const;
 
    KOKKOS_INLINE_FUNCTION
    T* pointer() const;

    // set values on host to input
    void set_values(T val);

    KOKKOS_INLINE_FUNCTION
    ~ViewCArrayKokkos();
    
}; // end of ViewCArrayKokkos

// Default constructor
template <typename T>
KOKKOS_INLINE_FUNCTION
ViewCArrayKokkos<T>::ViewCArrayKokkos() {
    length_ = order_ = 0;
    this_array_ = NULL;
    for (int i = 0; i < 7; i++) {
        dims_[i] = 0;
    }
}

// Overloaded 1D constructor
template <typename T>
KOKKOS_INLINE_FUNCTION
ViewCArrayKokkos<T>::ViewCArrayKokkos(T* some_array, size_t dim0) {
    dims_[0] = dim0;
    order_ = 1;
    length_ = dim0;
    this_array_ = some_array;
}

// Overloaded 2D constructor
template <typename T>
KOKKOS_INLINE_FUNCTION
ViewCArrayKokkos<T>::ViewCArrayKokkos(T* some_array, size_t dim0,
                                      size_t dim1) {
    dims_[0] = dim0;
    dims_[1] = dim1;
    order_ = 2;
    length_ = (dim0 * dim1);
    this_array_ = some_array;
}

// Overloaded 3D constructor
template <typename T>
KOKKOS_INLINE_FUNCTION
ViewCArrayKokkos<T>::ViewCArrayKokkos(T* some_array, size_t dim0,
                                      size_t dim1, size_t dim2) {
    dims_[0] = dim0;
    dims_[1] = dim1;
    dims_[2] = dim2;
    order_ = 3;
    length_ = (dim0 * dim1 * dim2);
    this_array_ = some_array;
}

// Overloaded 4D constructor
template <typename T>
KOKKOS_INLINE_FUNCTION
ViewCArrayKokkos<T>::ViewCArrayKokkos(T* some_array, size_t dim0,
                                      size_t dim1, size_t dim2,
                                      size_t dim3) {
    dims_[0] = dim0;
    dims_[1] = dim1;
    dims_[2] = dim2;
    dims_[3] = dim3;
    order_ = 4;
    length_ = (dim0 * dim1 * dim2 * dim3);
    this_array_ = some_array;
}

// Overloaded 5D constructor
template <typename T>
KOKKOS_INLINE_FUNCTION
ViewCArrayKokkos<T>::ViewCArrayKokkos(T* some_array, size_t dim0,
                                      size_t dim1, size_t dim2,
                                      size_t dim3, size_t dim4) {
    dims_[0] = dim0;
    dims_[1] = dim1;
    dims_[2] = dim2;
    dims_[3] = dim3;
    dims_[4] = dim4;
    order_ = 5;
    length_ = (dim0 * dim1 * dim2 * dim3 * dim4);
    this_array_ = some_array;
}

// Overloaded 6D constructor
template <typename T>
KOKKOS_INLINE_FUNCTION
ViewCArrayKokkos<T>::ViewCArrayKokkos(T* some_array, size_t dim0,
                                      size_t dim1, size_t dim2,
                                      size_t dim3, size_t dim4,
                                      size_t dim5) {
    dims_[0] = dim0;
    dims_[1] = dim1;
    dims_[2] = dim2;
    dims_[3] = dim3;
    dims_[4] = dim4;
    dims_[5] = dim5;
    order_ = 6;
    length_ = (dim0 * dim1 * dim2 * dim3 * dim4 * dim5);
    this_array_ = some_array;
}

// Overloaded 7D constructor
template <typename T>
KOKKOS_INLINE_FUNCTION
ViewCArrayKokkos<T>::ViewCArrayKokkos(T* some_array, size_t dim0,
                                      size_t dim1, size_t dim2,
                                      size_t dim3, size_t dim4,
                                      size_t dim5, size_t dim6) {
    dims_[0] = dim0;
    dims_[1] = dim1;
    dims_[2] = dim2;
    dims_[3] = dim3;
    dims_[4] = dim4;
    dims_[5] = dim5;
    dims_[6] = dim6;
    order_ = 7;
    length_ = (dim0 * dim1 * dim2 * dim3 * dim4 * dim5 * dim6);
    this_array_ = some_array;
}

template <typename T>
KOKKOS_INLINE_FUNCTION
T& ViewCArrayKokkos<T>::operator()(size_t i) const {
    assert(order_ == 1 && "Tensor order (rank) does not match constructor in ViewCArrayKokkos 1D!");
    assert(i >= 0 && i < dims_[0] && "i is out of bounds in ViewCArrayKokkos 1D!");
    return this_array_[i];
}

template <typename T>
KOKKOS_INLINE_FUNCTION
T& ViewCArrayKokkos<T>::operator()(size_t i, size_t j) const {
    assert(order_ == 2 && "Tensor order (rank) does not match constructor in ViewCArrayKokkos 2D!");
    assert(i >= 0 && i < dims_[0] && "i is out of bounds in ViewCArrayKokkos 2D!");
    assert(j >= 0 && j < dims_[1] && "j is out of bounds in ViewCArrayKokkos 2D!");
    return this_array_[j + (i * dims_[1])];
}

template <typename T>
KOKKOS_INLINE_FUNCTION
T& ViewCArrayKokkos<T>::operator()(size_t i, size_t j, size_t k) const {
    assert(order_ == 3 && "Tensor order (rank) does not match constructor in ViewCArrayKokkos 3D!");
    assert(i >= 0 && i < dims_[0] && "i is out of bounds in ViewCArrayKokkos 3D!");
    assert(j >= 0 && j < dims_[1] && "j is out of bounds in ViewCArrayKokkos 3D!");
    assert(k >= 0 && k < dims_[2] && "k is out of bounds in ViewCArrayKokkos 3D!");
    return this_array_[k + (j * dims_[2])
                         + (i * dims_[2] * dims_[1])];
}

template <typename T>
KOKKOS_INLINE_FUNCTION
T& ViewCArrayKokkos<T>::operator()(size_t i, size_t j, size_t k,
                                   size_t l) const {
    assert(order_ == 4 && "Tensor order (rank) does not match constructor in ViewCArrayKokkos 4D!");
    assert(i >= 0 && i < dims_[0] && "i is out of bounds in ViewCArrayKokkos 4D!");
    assert(j >= 0 && j < dims_[1] && "j is out of bounds in ViewCArrayKokkos 4D!");
    assert(k >= 0 && k < dims_[2] && "k is out of bounds in ViewCArrayKokkos 4D!");
    assert(l >= 0 && l < dims_[3] && "l is out of bounds in ViewCArrayKokkos 4D!");
    return this_array_[l + (k * dims_[3])
                         + (j * dims_[3] * dims_[2])
                         + (i * dims_[3] * dims_[2] * dims_[1])];
}

template <typename T>
KOKKOS_INLINE_FUNCTION
T& ViewCArrayKokkos<T>::operator()(size_t i, size_t j, size_t k, size_t l,
                                   size_t m) const {
    assert(order_ == 5 && "Tensor order (rank) does not match constructor in ViewCArrayKokkos 5D!");
    assert(i >= 0 && i < dims_[0] && "i is out of bounds in ViewCArrayKokkos 5D!");
    assert(j >= 0 && j < dims_[1] && "j is out of bounds in ViewCArrayKokkos 5D!");
    assert(k >= 0 && k < dims_[2] && "k is out of bounds in ViewCArrayKokkos 5D!");
    assert(l >= 0 && l < dims_[3] && "l is out of bounds in ViewCArrayKokkos 5D!");
    assert(m >= 0 && m < dims_[4] && "m is out of bounds in ViewCArrayKokkos 5D!");
    return this_array_[m + (l * dims_[4])
                         + (k * dims_[4] * dims_[3])
                         + (j * dims_[4] * dims_[3] * dims_[2])
                         + (i * dims_[4] * dims_[3] * dims_[2] * dims_[1])];
}

template <typename T>
KOKKOS_INLINE_FUNCTION
T& ViewCArrayKokkos<T>::operator()(size_t i, size_t j, size_t k, size_t l,
                                   size_t m, size_t n) const {
    assert(order_ == 6 && "Tensor order (rank) does not match constructor in ViewCArrayKokkos 6D!");
    assert(i >= 0 && i < dims_[0] && "i is out of bounds in ViewCArrayKokkos 6D!");
    assert(j >= 0 && j < dims_[1] && "j is out of bounds in ViewCArrayKokkos 6D!");
    assert(k >= 0 && k < dims_[2] && "k is out of bounds in ViewCArrayKokkos 6D!");
    assert(l >= 0 && l < dims_[3] && "l is out of bounds in ViewCArrayKokkos 6D!");
    assert(m >= 0 && m < dims_[4] && "m is out of bounds in ViewCArrayKokkos 6D!");
    assert(n >= 0 && n < dims_[5] && "n is out of bounds in ViewCArrayKokkos 6D!");
    return this_array_[n + (m * dims_[5])
                         + (l * dims_[5] * dims_[4])
                         + (k * dims_[5] * dims_[4] * dims_[3])
                         + (j * dims_[5] * dims_[4] * dims_[3] * dims_[2])
                         + (i * dims_[5] * dims_[4] * dims_[3] * dims_[2] * dims_[1])];
}

template <typename T>
KOKKOS_INLINE_FUNCTION
T& ViewCArrayKokkos<T>::operator()(size_t i, size_t j, size_t k, size_t l,
                                   size_t m, size_t n, size_t o) const {
    assert(order_ == 7 && "Tensor order (rank) does not match constructor in ViewCArrayKokkos 7D!");
    assert(i >= 0 && i < dims_[0] && "i is out of bounds in ViewCArrayKokkos 7D!");
    assert(j >= 0 && j < dims_[1] && "j is out of bounds in ViewCArrayKokkos 7D!");
    assert(k >= 0 && k < dims_[2] && "k is out of bounds in ViewCArrayKokkos 7D!");
    assert(l >= 0 && l < dims_[3] && "l is out of bounds in ViewCArrayKokkos 7D!");
    assert(m >= 0 && m < dims_[4] && "m is out of bounds in ViewCArrayKokkos 7D!");
    assert(n >= 0 && n < dims_[5] && "n is out of bounds in ViewCArrayKokkos 7D!");
    assert(o >= 0 && o < dims_[6] && "o is out of bounds in ViewCArrayKokkos 7D!");
    return this_array_[o + (n * dims_[6])
                         + (m * dims_[6] * dims_[5])
                         + (l * dims_[6] * dims_[5] * dims_[4])
                         + (k * dims_[6] * dims_[5] * dims_[4] * dims_[3])
                         + (j * dims_[6] * dims_[5] * dims_[4] * dims_[3] * dims_[2])
                         + (i * dims_[6] * dims_[5] * dims_[4] * dims_[3] * dims_[2] * dims_[1])];
}

template <typename T>
KOKKOS_INLINE_FUNCTION
size_t ViewCArrayKokkos<T>::size() const {
    return length_;
}

template <typename T>
KOKKOS_INLINE_FUNCTION
size_t ViewCArrayKokkos<T>::extent() const {
    return length_;
}

template <typename T>
KOKKOS_INLINE_FUNCTION
size_t ViewCArrayKokkos<T>::dims(size_t i) const {
    assert(i < order_ && "ViewCArrayKokkos order (rank) does not match constructor, dim[i] does not exist!");
    assert(i >= 0 && dims_[i]>0 && "Access to ViewCArrayKokkos dims is out of bounds!");
    return dims_[i];
}

template <typename T>
KOKKOS_INLINE_FUNCTION
size_t ViewCArrayKokkos<T>::order() const {
    return order_;
}

template <typename T>
KOKKOS_INLINE_FUNCTION
T* ViewCArrayKokkos<T>::pointer() const {
    return this_array_;
}

template <typename T>
KOKKOS_INLINE_FUNCTION
void ViewCArrayKokkos<T>::set_values(T val) {
    Kokkos:parallel_for( Kokkos::RangePolicy<> ( 0, length_), KOKKOS_LAMBDA(const int i){
                         this_array_(i) = val;
                         });
}

template <typename T>
KOKKOS_INLINE_FUNCTION
ViewCArrayKokkos<T>::~ViewCArrayKokkos() {}

////////////////////////////////////////////////////////////////////////////////
// End of ViewCArrayKokkos
////////////////////////////////////////////////////////////////////////////////

/*! \brief Kokkos version of the serial CMatrix class.
 *
 */
template <typename T, typename Layout = DefaultLayout, typename ExecSpace = DefaultExecSpace, typename MemoryTraits = void>
class CMatrixKokkos {

    using TArray1D = Kokkos::View<T*, Layout, ExecSpace, MemoryTraits>;
    
private:
    size_t dims_[7];
    size_t order_;
    size_t length_;
    TArray1D this_matrix_;

public:
    CMatrixKokkos();

    CMatrixKokkos(size_t dim1, const std::string& tag_string = DEFAULTSTRINGMATRIX);

    CMatrixKokkos(size_t dim1, size_t dim2, const std::string& tag_string = DEFAULTSTRINGMATRIX);

    CMatrixKokkos(size_t dim1, size_t dim2, size_t dim3, const std::string& tag_string = DEFAULTSTRINGMATRIX);

    CMatrixKokkos(size_t dim1, size_t dim2, size_t dim3,
                  size_t dim4, const std::string& tag_string = DEFAULTSTRINGMATRIX);

    CMatrixKokkos(size_t dim1, size_t dim2, size_t dim3,
                  size_t dim4, size_t dim5, const std::string& tag_string = DEFAULTSTRINGMATRIX);

    CMatrixKokkos(size_t dim1, size_t dim2, size_t dim3,
                  size_t dim4, size_t dim5, size_t dim6, const std::string& tag_string = DEFAULTSTRINGMATRIX);

    CMatrixKokkos(size_t dim1, size_t dim2, size_t dim3,
                  size_t dim4, size_t dim5, size_t dim6,
                  size_t dim7, const std::string& tag_string = DEFAULTSTRINGMATRIX);
    
    KOKKOS_INLINE_FUNCTION
    T& operator()(size_t i) const;

    KOKKOS_INLINE_FUNCTION
    T& operator()(size_t i, size_t j) const;

    KOKKOS_INLINE_FUNCTION
    T& operator()(size_t i, size_t j, size_t k) const;

    KOKKOS_INLINE_FUNCTION
    T& operator()(size_t i, size_t j, size_t k, size_t l) const;

    KOKKOS_INLINE_FUNCTION
    T& operator()(size_t i, size_t j, size_t k, size_t l, size_t m) const;

    KOKKOS_INLINE_FUNCTION
    T& operator()(size_t i, size_t j, size_t k, size_t l, size_t m,
                  size_t n) const;

    KOKKOS_INLINE_FUNCTION
    T& operator()(size_t i, size_t j, size_t k, size_t l, size_t m,
                  size_t n, size_t o) const;
    
    KOKKOS_INLINE_FUNCTION
    CMatrixKokkos& operator=(const CMatrixKokkos &temp);

    KOKKOS_INLINE_FUNCTION
    size_t size() const;
    
    KOKKOS_INLINE_FUNCTION
    size_t extent() const;

    KOKKOS_INLINE_FUNCTION
    size_t dims(size_t i) const;
 
    KOKKOS_INLINE_FUNCTION
    size_t order() const;
   
    KOKKOS_INLINE_FUNCTION
    T* pointer() const;

    // set values
    KOKKOS_INLINE_FUNCTION
    void set_values(T val);

    //return the view
    KOKKOS_INLINE_FUNCTION
    TArray1D get_kokkos_view() const;

    // Get the name of the view
    KOKKOS_INLINE_FUNCTION
    const std::string get_name() const;

    KOKKOS_INLINE_FUNCTION
    ~CMatrixKokkos();

}; // End of CMatrixKokkos

// Default constructor
template <typename T, typename Layout, typename ExecSpace, typename MemoryTraits>
CMatrixKokkos<T,Layout,ExecSpace,MemoryTraits>::CMatrixKokkos() {
    length_ = order_ = 0;
    for (int i = 0; i < 7; i++) {
        dims_[i] = 0;
    }
}

// Overloaded 1D constructor
template <typename T, typename Layout, typename ExecSpace, typename MemoryTraits>
CMatrixKokkos<T,Layout,ExecSpace,MemoryTraits>::CMatrixKokkos(size_t dim1, const std::string& tag_string) {
    using TArray1D = Kokkos::View<T*, Layout, ExecSpace>;
    
    dims_[0] = dim1;
    order_ = 1;
    length_ = dim1;
    this_matrix_ = TArray1D(tag_string, length_);
}

// Overloaded 2D constructor
template <typename T, typename Layout, typename ExecSpace, typename MemoryTraits>
CMatrixKokkos<T,Layout,ExecSpace,MemoryTraits>::CMatrixKokkos(size_t dim1, size_t dim2, const std::string& tag_string) {
    using TArray1D = Kokkos::View<T*, Layout, ExecSpace>;
    
    dims_[0] = dim1;
    dims_[1] = dim2;
    order_ = 2;
    length_ = (dim1 * dim2);
    this_matrix_ = TArray1D(tag_string, length_);
}

// Overloaded 3D constructor
template <typename T, typename Layout, typename ExecSpace, typename MemoryTraits>
CMatrixKokkos<T,Layout,ExecSpace,MemoryTraits>::CMatrixKokkos(size_t dim1, size_t dim2,
                                size_t dim3, const std::string& tag_string) {
    using TArray1D = Kokkos::View<T*, Layout, ExecSpace>;
    
    dims_[0] = dim1;
    dims_[1] = dim2;
    dims_[2] = dim3;
    order_ = 3;
    length_ = (dim1 * dim2 * dim3);
    this_matrix_ = TArray1D(tag_string, length_);
}

// Overloaded 4D constructor
template <typename T, typename Layout, typename ExecSpace, typename MemoryTraits>
CMatrixKokkos<T,Layout,ExecSpace,MemoryTraits>::CMatrixKokkos(size_t dim1, size_t dim2,
                                size_t dim3, size_t dim4, const std::string& tag_string) {
    using TArray1D = Kokkos::View<T*, Layout, ExecSpace>;
    
    dims_[0] = dim1;
    dims_[1] = dim2;
    dims_[2] = dim3;
    dims_[3] = dim4;
    order_ = 4;
    length_ = (dim1 * dim2 * dim3 * dim4);
    this_matrix_ = TArray1D(tag_string, length_);
}

// Overloaded 5D constructor
template <typename T, typename Layout, typename ExecSpace, typename MemoryTraits>
CMatrixKokkos<T,Layout,ExecSpace,MemoryTraits>::CMatrixKokkos(size_t dim1, size_t dim2,
                                size_t dim3, size_t dim4,
                                size_t dim5, const std::string& tag_string) {

    using TArray1D = Kokkos::View<T*, Layout, ExecSpace>;
    
    dims_[0] = dim1;
    dims_[1] = dim2;
    dims_[2] = dim3;
    dims_[3] = dim4;
    dims_[4] = dim5;
    order_ = 5;
    length_ = (dim1 * dim2 * dim3 * dim4 * dim5);
    this_matrix_ = TArray1D(tag_string, length_);
}

// Overloaded 6D constructor
template <typename T, typename Layout, typename ExecSpace, typename MemoryTraits>
CMatrixKokkos<T,Layout,ExecSpace,MemoryTraits>::CMatrixKokkos(size_t dim1, size_t dim2,
                                size_t dim3, size_t dim4,
                                size_t dim5, size_t dim6, const std::string& tag_string) {
    using TArray1D = Kokkos::View<T*, Layout, ExecSpace>;
    
    dims_[0] = dim1;
    dims_[1] = dim2;
    dims_[2] = dim3;
    dims_[3] = dim4;
    dims_[4] = dim5;
    dims_[5] = dim6;
    order_ = 6;
    length_ = (dim1 * dim2 * dim3 * dim4 * dim5 * dim6);
    this_matrix_ = TArray1D(tag_string, length_);
}

// Overloaded 7D constructor
template <typename T, typename Layout, typename ExecSpace, typename MemoryTraits>
CMatrixKokkos<T,Layout,ExecSpace,MemoryTraits>::CMatrixKokkos(size_t dim1, size_t dim2,
                                size_t dim3, size_t dim4,
                                size_t dim5, size_t dim6,
                                size_t dim7, const std::string& tag_string) {
    using TArray1D = Kokkos::View<T*, Layout, ExecSpace>;
    
    dims_[0] = dim1;
    dims_[1] = dim2;
    dims_[2] = dim3;
    dims_[3] = dim4;
    dims_[4] = dim5;
    dims_[5] = dim6;
    dims_[6] = dim7;
    order_ = 7;
    length_ = (dim1 * dim2 * dim3 * dim4 * dim5 * dim6 * dim7);
    this_matrix_ = TArray1D(tag_string, length_);
}

template <typename T, typename Layout, typename ExecSpace, typename MemoryTraits>
KOKKOS_INLINE_FUNCTION
T& CMatrixKokkos<T,Layout,ExecSpace,MemoryTraits>::operator()(size_t i) const {
    assert(order_ == 1 && "Tensor order (rank) does not match constructor in CMatrixKokkos 1D!");
    assert(i >= 1 && i <= dims_[0] && "i is out of bounds in CMatrixKokkos 1D!");
    return this_matrix_((i - 1));
}

template <typename T, typename Layout, typename ExecSpace, typename MemoryTraits>
KOKKOS_INLINE_FUNCTION
T& CMatrixKokkos<T,Layout,ExecSpace,MemoryTraits>::operator()(size_t i, size_t j) const {
    assert(order_ == 2 && "Tensor order (rank) does not match constructor in CMatrixKokkos 2D!");
    assert(i >= 1 && i <= dims_[0] && "i is out of bounds in CMatrixKokkos 2D!");
    assert(j >= 1 && j <= dims_[1] && "j is out of bounds in CMatrixKokkos 2D!");
    return this_matrix_((j - 1) + ((i - 1) * dims_[1]));
}

template <typename T, typename Layout, typename ExecSpace, typename MemoryTraits>
KOKKOS_INLINE_FUNCTION
T& CMatrixKokkos<T,Layout,ExecSpace,MemoryTraits>::operator()(size_t i, size_t j, size_t k) const {
    assert(order_ == 3 && "Tensor order (rank) does not match constructor in CMatrixKokkos 3D!");
    assert(i >= 1 && i <= dims_[0] && "i is out of bounds in CMatrixKokkos 3D!");
    assert(j >= 1 && j <= dims_[1] && "j is out of bounds in CMatrixKokkos 3D!");
    assert(k >= 1 && k <= dims_[2] && "k is out of bounds in CMatrixKokkos 3D!");
    return this_matrix_((k - 1) + ((j - 1) * dims_[2])
                                + ((i - 1) * dims_[2] * dims_[1]));
}

template <typename T, typename Layout, typename ExecSpace, typename MemoryTraits>
KOKKOS_INLINE_FUNCTION
T& CMatrixKokkos<T,Layout,ExecSpace,MemoryTraits>::operator()(size_t i, size_t j, size_t k, size_t l) const {
    assert(order_ == 4 && "Tensor order (rank) does not match constructor in CMatrixKokkos 4D!");
    assert(i >= 1 && i <= dims_[0] && "i is out of bounds in CMatrixKokkos 4D!");
    assert(j >= 1 && j <= dims_[1] && "j is out of bounds in CMatrixKokkos 4D!");
    assert(k >= 1 && k <= dims_[2] && "k is out of bounds in CMatrixKokkos 4D!");
    assert(l >= 1 && l <= dims_[3] && "l is out of bounds in CMatrixKokkos 4D!");
    return this_matrix_((l - 1) + ((k - 1) * dims_[3])
                                + ((j - 1) * dims_[3] * dims_[2])
                                + ((i - 1) * dims_[3] * dims_[2] * dims_[1]));
}

template <typename T, typename Layout, typename ExecSpace, typename MemoryTraits>
KOKKOS_INLINE_FUNCTION
T& CMatrixKokkos<T,Layout,ExecSpace,MemoryTraits>::operator()(size_t i, size_t j, size_t k, size_t l,
                                size_t m) const {
    assert(order_ == 5 && "Tensor order (rank) does not match constructor in CMatrixKokkos 5D!");
    assert(i >= 1 && i <= dims_[0] && "i is out of bounds in CMatrixKokkos 5D!");
    assert(j >= 1 && j <= dims_[1] && "j is out of bounds in CMatrixKokkos 5D!");
    assert(k >= 1 && k <= dims_[2] && "k is out of bounds in CMatrixKokkos 5D!");
    assert(l >= 1 && l <= dims_[3] && "l is out of bounds in CMatrixKokkos 5D!");
    assert(m >= 1 && m <= dims_[4] && "m is out of bounds in CMatrixKokkos 5D!");
    return this_matrix_((m - 1) + ((l - 1) * dims_[4])
                                + ((k - 1) * dims_[4] * dims_[3])
                                + ((j - 1) * dims_[4] * dims_[3] * dims_[2])
                                + ((i - 1) * dims_[4] * dims_[3] * dims_[2] * dims_[1]));
}

template <typename T, typename Layout, typename ExecSpace, typename MemoryTraits>
KOKKOS_INLINE_FUNCTION
T& CMatrixKokkos<T,Layout,ExecSpace,MemoryTraits>::operator()(size_t i, size_t j, size_t k, size_t l,
                                size_t m, size_t n) const {
    assert(order_ == 6 && "Tensor order (rank) does not match constructor in CMatrixKokkos 6D!");
    assert(i >= 1 && i <= dims_[0] && "i is out of bounds in CMatrixKokkos 6D!");
    assert(j >= 1 && j <= dims_[1] && "j is out of bounds in CMatrixKokkos 6D!");
    assert(k >= 1 && k <= dims_[2] && "k is out of bounds in CMatrixKokkos 6D!");
    assert(l >= 1 && l <= dims_[3] && "l is out of bounds in CMatrixKokkos 6D!");
    assert(m >= 1 && m <= dims_[4] && "m is out of bounds in CMatrixKokkos 6D!");
    assert(n >= 1 && n <= dims_[5] && "n is out of bounds in CMatrixKokkos 6D!");
    return this_matrix_((n - 1) + ((m - 1) * dims_[5])
                                + ((l - 1) * dims_[5] * dims_[4])
                                + ((k - 1) * dims_[5] * dims_[4] * dims_[3])
                                + ((j - 1) * dims_[5] * dims_[4] * dims_[3] * dims_[2])
                                + ((i - 1) * dims_[5] * dims_[4] * dims_[3] * dims_[2] * dims_[1]));
}

template <typename T, typename Layout, typename ExecSpace, typename MemoryTraits>
KOKKOS_INLINE_FUNCTION
T& CMatrixKokkos<T,Layout,ExecSpace,MemoryTraits>::operator()(size_t i, size_t j, size_t k, size_t l,
                                size_t m, size_t n, size_t o) const {
    assert(order_ == 7 && "Tensor order (rank) does not match constructor in CMatrixKokkos 7D!");
    assert(i >= 1 && i <= dims_[0] && "i is out of bounds in CMatrixKokkos 7D!");
    assert(j >= 1 && j <= dims_[1] && "j is out of bounds in CMatrixKokkos 7D!");
    assert(k >= 1 && k <= dims_[2] && "k is out of bounds in CMatrixKokkos 7D!");
    assert(l >= 1 && l <= dims_[3] && "l is out of bounds in CMatrixKokkos 7D!");
    assert(m >= 1 && m <= dims_[4] && "m is out of bounds in CMatrixKokkos 7D!");
    assert(n >= 1 && n <= dims_[5] && "n is out of bounds in CMatrixKokkos 7D!");
    assert(o >= 1 && o <= dims_[6] && "o is out of bounds in CMatrixKokkos 7D!");
    return this_matrix_((o-1) + ((n - 1) * dims_[6])
                              + ((m - 1) * dims_[6] * dims_[5])
                              + ((l - 1) * dims_[6] * dims_[5] * dims_[4])
                              + ((k - 1) * dims_[6] * dims_[5] * dims_[4] * dims_[3])
                              + ((j - 1) * dims_[6] * dims_[5] * dims_[4] * dims_[3] * dims_[2])
                              + ((i - 1) * dims_[6] * dims_[5] * dims_[4] * dims_[3] * dims_[2] * dims_[1]));
}

// Overload = operator
// for object assignment THIS = CMatrixKokkos <> temp
template <typename T, typename Layout, typename ExecSpace, typename MemoryTraits>
KOKKOS_INLINE_FUNCTION
CMatrixKokkos<T,Layout,ExecSpace,MemoryTraits> & CMatrixKokkos<T,Layout,ExecSpace,MemoryTraits>::operator=(const CMatrixKokkos<T,Layout,ExecSpace,MemoryTraits> &temp) {
    using TArray1D = Kokkos::View<T*, Layout, ExecSpace>;

    if( this != &temp) {
        for (int iter = 0; iter < temp.order_; iter++){
            dims_[iter] = temp.dims_[iter];
        } // end for

        order_ = temp.order_;
        length_ = temp.length_;
        this_matrix_ = temp.this_matrix_;
    }
    
    return *this;
}

template <typename T, typename Layout, typename ExecSpace, typename MemoryTraits>
KOKKOS_INLINE_FUNCTION
size_t CMatrixKokkos<T,Layout,ExecSpace,MemoryTraits>::size() const {
    return length_;
}

template <typename T, typename Layout, typename ExecSpace, typename MemoryTraits>
KOKKOS_INLINE_FUNCTION
size_t CMatrixKokkos<T,Layout,ExecSpace,MemoryTraits>::extent() const {
    return length_;
}

template <typename T, typename Layout, typename ExecSpace, typename MemoryTraits>
KOKKOS_INLINE_FUNCTION
size_t CMatrixKokkos<T,Layout,ExecSpace,MemoryTraits>::dims(size_t i) const {
    i--;
    assert(i < order_ && "CMatrixKokkos order (rank) does not match constructor, dim[i] does not exist!");
    assert(i >= 0 && dims_[i]>0 && "Access to CMatrixKokkos dims is out of bounds!");
    return dims_[i];
}

template <typename T, typename Layout, typename ExecSpace, typename MemoryTraits>
KOKKOS_INLINE_FUNCTION
size_t CMatrixKokkos<T,Layout,ExecSpace,MemoryTraits>::order() const {
    return order_;
}

template <typename T, typename Layout, typename ExecSpace, typename MemoryTraits>
KOKKOS_INLINE_FUNCTION
T* CMatrixKokkos<T,Layout,ExecSpace,MemoryTraits>::pointer() const {
    return this_matrix_.data();
}

//return the stored Kokkos view
template <typename T, typename Layout, typename ExecSpace, typename MemoryTraits>
KOKKOS_INLINE_FUNCTION
Kokkos::View<T*, Layout, ExecSpace, MemoryTraits> CMatrixKokkos<T,Layout,ExecSpace,MemoryTraits>::get_kokkos_view() const {
    return this_matrix_;
}

// Get the name of the view
template <typename T, typename Layout, typename ExecSpace, typename MemoryTraits>
KOKKOS_INLINE_FUNCTION
const std::string CMatrixKokkos<T,Layout,ExecSpace,MemoryTraits>::get_name() const{
    return this_matrix_.label();
}

// set values of array
template <typename T, typename Layout, typename ExecSpace, typename MemoryTraits>
KOKKOS_INLINE_FUNCTION
void CMatrixKokkos<T, Layout, ExecSpace, MemoryTraits>::set_values(T val) {
    Kokkos::parallel_for("SetValues_CMatrixKokkos", length_, KOKKOS_CLASS_LAMBDA(const int i) {
        this_matrix_(i) = val;
    });
}

// Deconstructor
template <typename T, typename Layout, typename ExecSpace, typename MemoryTraits>
KOKKOS_INLINE_FUNCTION
CMatrixKokkos<T,Layout,ExecSpace,MemoryTraits>::~CMatrixKokkos() {}

////////////////////////////////////////////////////////////////////////////////
// End of CMatrixKokkos
////////////////////////////////////////////////////////////////////////////////

/*! \brief Kokkos version of the serial ViewCMatrix class.
 *
 */
template <typename T>
class ViewCMatrixKokkos {

private:
    size_t dims_[7];
    size_t order_;
    size_t length_;
    T* this_matrix_;

public:
    KOKKOS_INLINE_FUNCTION
    ViewCMatrixKokkos();

    KOKKOS_INLINE_FUNCTION
    ViewCMatrixKokkos(T* some_matrix, size_t dim1);

    KOKKOS_INLINE_FUNCTION
    ViewCMatrixKokkos(T* some_matrix, size_t dim1, size_t dim2);

    KOKKOS_INLINE_FUNCTION
    ViewCMatrixKokkos(T* some_matrix, size_t dim1, size_t dim2, size_t dim3);

    KOKKOS_INLINE_FUNCTION
    ViewCMatrixKokkos(T* some_matrix, size_t dim1, size_t dim2, size_t dim3,
                      size_t dim4);

    KOKKOS_INLINE_FUNCTION
    ViewCMatrixKokkos(T* some_matrix, size_t dim1, size_t dim2, size_t dim3,
                      size_t dim4, size_t dim5);

    KOKKOS_INLINE_FUNCTION
    ViewCMatrixKokkos(T* some_matrix, size_t dim1, size_t dim2, size_t dim3,
                      size_t dim4, size_t dim5, size_t dim6);

    KOKKOS_INLINE_FUNCTION
    ViewCMatrixKokkos(T* some_matrix, size_t dim1, size_t dim2, size_t dim3,
                      size_t dim4, size_t dim5, size_t dim6, size_t dim7);
    
    KOKKOS_INLINE_FUNCTION
    T& operator()(size_t i) const;

    KOKKOS_INLINE_FUNCTION
    T& operator()(size_t i, size_t j) const;

    KOKKOS_INLINE_FUNCTION
    T& operator()(size_t i, size_t j , size_t k) const;

    KOKKOS_INLINE_FUNCTION
    T& operator()(size_t i, size_t j, size_t k , size_t l) const;

    KOKKOS_INLINE_FUNCTION
    T& operator()(size_t i, size_t j, size_t k, size_t l, size_t m) const;

    KOKKOS_INLINE_FUNCTION
    T& operator()(size_t i, size_t j, size_t k, size_t l, size_t m, size_t n) const;

    KOKKOS_INLINE_FUNCTION
    T& operator()(size_t i, size_t j, size_t k, size_t l, size_t m, size_t n, size_t o) const;

    KOKKOS_INLINE_FUNCTION
    size_t size() const;

    KOKKOS_INLINE_FUNCTION
    size_t extent() const;

    KOKKOS_INLINE_FUNCTION
    size_t dims(size_t i) const;

    KOKKOS_INLINE_FUNCTION
    size_t order() const;
 
    KOKKOS_INLINE_FUNCTION
    T* pointer() const;

    // set values on host to input
    void set_values(T val);

    KOKKOS_INLINE_FUNCTION
    ~ViewCMatrixKokkos();

}; // End of ViewCMatrixKokkos

// Default constructor
template <typename T>
KOKKOS_INLINE_FUNCTION
ViewCMatrixKokkos<T>::ViewCMatrixKokkos(){
    length_ = order_ = 0;
    this_matrix_ = NULL;
    for (int i = 0; i < 7; i++) {
        dims_[i] = 0;
    }
}

// Overloaded 1D constructor
template <typename T>
KOKKOS_INLINE_FUNCTION
ViewCMatrixKokkos<T>::ViewCMatrixKokkos(T* some_matrix, size_t dim1) {
    dims_[0] = dim1;
    order_ = 1;
    length_ = dim1;
    this_matrix_ = some_matrix;
}

// Overloaded 2D constructor
template <typename T>
KOKKOS_INLINE_FUNCTION
ViewCMatrixKokkos<T>::ViewCMatrixKokkos(T* some_matrix, size_t dim1,
                                        size_t dim2) {
    dims_[0] = dim1;
    dims_[1] = dim2;
    order_ = 2;
    length_ = (dim1 * dim2);
    this_matrix_ = some_matrix;
}

// Overloaded 3D constructor
template <typename T>
KOKKOS_INLINE_FUNCTION
ViewCMatrixKokkos<T>::ViewCMatrixKokkos(T* some_matrix, size_t dim1, size_t dim2,
                                        size_t dim3) {
    dims_[0] = dim1;
    dims_[1] = dim2;
    dims_[2] = dim3;
    order_ = 3;
    length_ = (dim1 * dim2 * dim3);
    this_matrix_ = some_matrix;
}

// Overloaded 4D constructor
template <typename T>
KOKKOS_INLINE_FUNCTION
ViewCMatrixKokkos<T>::ViewCMatrixKokkos(T* some_matrix, size_t dim1, size_t dim2,
                                        size_t dim3, size_t dim4) {
    dims_[0] = dim1;
    dims_[1] = dim2;
    dims_[2] = dim3;
    dims_[3] = dim4;
    order_ = 4;
    length_ = (dim1 * dim2 * dim3 * dim4);
    this_matrix_ = some_matrix;
}

// Overloaded 5D constructor
template <typename T>
KOKKOS_INLINE_FUNCTION
ViewCMatrixKokkos<T>::ViewCMatrixKokkos(T* some_matrix, size_t dim1, size_t dim2,
                                        size_t dim3, size_t dim4, size_t dim5) {
    dims_[0] = dim1;
    dims_[1] = dim2;
    dims_[2] = dim3;
    dims_[3] = dim4;
    dims_[4] = dim5;
    order_ = 5;
    length_ = (dim1 * dim2 * dim3 * dim4 * dim5);
    this_matrix_ = some_matrix;
}

// Overloaded 6D constructor
template <typename T>
KOKKOS_INLINE_FUNCTION
ViewCMatrixKokkos<T>::ViewCMatrixKokkos(T* some_matrix, size_t dim1, size_t dim2,
                                        size_t dim3, size_t dim4, size_t dim5,
                                        size_t dim6) {
    dims_[0] = dim1;
    dims_[1] = dim2;
    dims_[2] = dim3;
    dims_[3] = dim4;
    dims_[4] = dim5;
    dims_[5] = dim6;
    order_ = 6;
    length_ = (dim1 * dim2 * dim3 * dim4 * dim5 * dim6);
    this_matrix_ = some_matrix;
}

// Overloaded 7D constructor
template <typename T>
KOKKOS_INLINE_FUNCTION
ViewCMatrixKokkos<T>::ViewCMatrixKokkos(T* some_matrix, size_t dim1, size_t dim2,
                                        size_t dim3, size_t dim4, size_t dim5,
                                        size_t dim6, size_t dim7) {
    dims_[0] = dim1;
    dims_[1] = dim2;
    dims_[2] = dim3;
    dims_[3] = dim4;
    dims_[4] = dim5;
    dims_[5] = dim6;
    dims_[6] = dim7;
    order_ = 7;
    length_ = (dim1 * dim2 * dim3 * dim4 * dim5 * dim6 * dim7);
    this_matrix_ = some_matrix;
}

template <typename T>
KOKKOS_INLINE_FUNCTION
T& ViewCMatrixKokkos<T>::operator()(size_t i) const {
    assert(order_ == 1 && "Tensor order (rank) does not match constructor in ViewCMatrixKokkos 1D!");
    assert(i >= 1 && i <= dims_[0] && "i is out of bounds in ViewCMatrixKokkos 1D!");
    return this_matrix_[(i - 1)];
}

template <typename T>
KOKKOS_INLINE_FUNCTION
T& ViewCMatrixKokkos<T>::operator()(size_t i, size_t j) const {
    assert(order_ == 2 && "Tensor order (rank) does not match constructor in ViewCMatrixKokkos 2D!");
    assert(i >= 1 && i <= dims_[0] && "i is out of bounds in ViewCMatrixKokkos 2D!");
    assert(j >= 1 && j <= dims_[1] && "j is out of bounds in ViewCMatrixKokkos 2D!");
    return this_matrix_[(j - 1) + ((i - 1) * dims_[1])];
}

template <typename T>
KOKKOS_INLINE_FUNCTION
T& ViewCMatrixKokkos<T>::operator()(size_t i, size_t j, size_t k) const {
    assert(order_ == 3 && "Tensor order (rank) does not match constructor in ViewCMatrixKokkos 3D!");
    assert(i >= 1 && i <= dims_[0] && "i is out of bounds in ViewCMatrixKokkos 3D!");
    assert(j >= 1 && j <= dims_[1] && "j is out of bounds in ViewCMatrixKokkos 3D!");
    assert(k >= 1 && k <= dims_[2] && "k is out of bounds in ViewCMatrixKokkos 3D!");
    return this_matrix_[(k - 1) + ((j - 1) * dims_[2])
                                + ((i - 1) * dims_[2] * dims_[1])];
}

template <typename T>
KOKKOS_INLINE_FUNCTION
T& ViewCMatrixKokkos<T>::operator()(size_t i, size_t j , size_t k, size_t l) const {
    assert(order_ == 4 && "Tensor order (rank) does not match constructor in ViewCMatrixKokkos 4D!");
    assert(i >= 1 && i <= dims_[0] && "i is out of bounds in ViewCMatrixKokkos 4D!");
    assert(j >= 1 && j <= dims_[1] && "j is out of bounds in ViewCMatrixKokkos 4D!");
    assert(k >= 1 && k <= dims_[2] && "k is out of bounds in ViewCMatrixKokkos 4D!");
    assert(l >= 1 && l <= dims_[3] && "l is out of bounds in ViewCMatrixKokkos 4D!");
    return this_matrix_[(l - 1) + ((k - 1) * dims_[3])
                                + ((j - 1) * dims_[3] * dims_[2])
                                + ((i - 1) * dims_[3] * dims_[2] * dims_[1])];
}

template <typename T>
KOKKOS_INLINE_FUNCTION
T& ViewCMatrixKokkos<T>::operator()(size_t i, size_t j, size_t k, size_t l,
                                    size_t m) const {
    assert(order_ == 5 && "Tensor order (rank) does not match constructor in ViewCMatrixKokkos 5D!");
    assert(i >= 1 && i <= dims_[0] && "i is out of bounds for ViewCMatrixKokkos 5D!");
    assert(j >= 1 && j <= dims_[1] && "j is out of bounds for ViewCMatrixKokkos 5D!");
    assert(k >= 1 && k <= dims_[2] && "k is out of bounds for ViewCMatrixKokkos 5D!");
    assert(l >= 1 && l <= dims_[3] && "l is out of bounds for ViewCMatrixKokkos 5D!");
    assert(m >= 1 && m <= dims_[4] && "m is out of bounds for ViewCMatrixKokkos 5D!");
    return this_matrix_[(m - 1) + ((l - 1) * dims_[4])
                                + ((k - 1) * dims_[4] * dims_[3])
                                + ((j - 1) * dims_[4] * dims_[3] * dims_[2])
                                + ((i - 1) * dims_[4] * dims_[3] * dims_[2] * dims_[1])];
}

template <typename T>
KOKKOS_INLINE_FUNCTION
T& ViewCMatrixKokkos<T>::operator()(size_t i, size_t j, size_t k, size_t l,
                                    size_t m, size_t n) const {
    assert(order_ == 6 && "Tensor order (rank) does not match constructor in ViewCMatrixKokkos 6D!");
    assert(i >= 1 && i <= dims_[0] && "i is out of bounds for ViewCMatrixKokkos 6D!");
    assert(j >= 1 && j <= dims_[1] && "j is out of bounds for ViewCMatrixKokkos 6D!");
    assert(k >= 1 && k <= dims_[2] && "k is out of bounds for ViewCMatrixKokkos 6D!");
    assert(l >= 1 && l <= dims_[3] && "l is out of bounds for ViewCMatrixKokkos 6D!");
    assert(m >= 1 && m <= dims_[4] && "m is out of bounds for ViewCMatrixKokkos 6D!");
    assert(n >= 1 && n <= dims_[5] && "n is out of bounds for ViewCMatrixKokkos 6D!");
    return this_matrix_[(n - 1) + ((m - 1) * dims_[5])
                                + ((l - 1) * dims_[5] * dims_[4])
                                + ((k - 1) * dims_[5] * dims_[4] * dims_[3])
                                + ((j - 1) * dims_[5] * dims_[4] * dims_[3] * dims_[2])
                                + ((i - 1) * dims_[5] * dims_[4] * dims_[3] * dims_[2] * dims_[1])];
}

template <typename T>
KOKKOS_INLINE_FUNCTION
T& ViewCMatrixKokkos<T>::operator()(size_t i, size_t j, size_t k, size_t l,
                                    size_t m, size_t n, size_t o) const {
    assert(order_ == 7 && "Tensor order (rank) does not match constructor in ViewCMatrixKokkos 7D!");
    assert(i >= 1 && i <= dims_[0] && "i is out of bounds for ViewCMatrixKokkos 7D!");
    assert(j >= 1 && j <= dims_[1] && "j is out of bounds for ViewCMatrixKokkos 7D!");
    assert(k >= 1 && k <= dims_[2] && "k is out of bounds for ViewCMatrixKokkos 7D!");
    assert(l >= 1 && l <= dims_[3] && "l is out of bounds for ViewCMatrixKokkos 7D!");
    assert(m >= 1 && m <= dims_[4] && "m is out of bounds for ViewCMatrixKokkos 7D!");
    assert(n >= 1 && n <= dims_[5] && "n is out of bounds for ViewCMatrixKokkos 7D!");
    assert(o >= 1 && o <= dims_[6] && "o is out of bounds for ViewCMatrixKokkos 7D!");
    return this_matrix_[o + ((n - 1) * dims_[6])
                          + ((m - 1) * dims_[6] * dims_[5])
                          + ((l - 1) * dims_[6] * dims_[5] * dims_[4])
                          + ((k - 1) * dims_[6] * dims_[5] * dims_[4] * dims_[3])
                          + ((j - 1) * dims_[6] * dims_[5] * dims_[4] * dims_[3] * dims_[2])
                          + ((i - 1) * dims_[6] * dims_[5] * dims_[4] * dims_[3] * dims_[2] * dims_[1])];
}


template <typename T>
KOKKOS_INLINE_FUNCTION
size_t ViewCMatrixKokkos<T>::size() const {
    return length_;
}

template <typename T>
KOKKOS_INLINE_FUNCTION
size_t ViewCMatrixKokkos<T>::extent() const {
    return length_;
}

template <typename T>
KOKKOS_INLINE_FUNCTION
size_t ViewCMatrixKokkos<T>::dims(size_t i) const {
    i--;
    assert(i < order_ && "ViewCMatrixKokkos order (rank) does not match constructor, dim[i] does not exist!");
    assert(i >= 0 && dims_[i]>0 && "Access to ViewCMatrixKokkos dims is out of bounds!");
    return dims_[i];
}

template <typename T>
KOKKOS_INLINE_FUNCTION
size_t ViewCMatrixKokkos<T>::order() const {
    return order_;
}

template <typename T>
KOKKOS_INLINE_FUNCTION
T* ViewCMatrixKokkos<T>::pointer() const {
    return this_matrix_;
}

template <typename T>
KOKKOS_INLINE_FUNCTION
void ViewCMatrixKokkos<T>::set_values(T val) {
    Kokkos:parallel_for( Kokkos::RangePolicy<> ( 0, length_), KOKKOS_LAMBDA(const int i){
                         this_matrix_(i) = val;
                         });
}

template <typename T>
KOKKOS_INLINE_FUNCTION
ViewCMatrixKokkos<T>::~ViewCMatrixKokkos() {}

////////////////////////////////////////////////////////////////////////////////
// End of ViewCMatrixKokkos
////////////////////////////////////////////////////////////////////////////////

/////////////////////////
// DCArrayKokkos:  Dual type for managing data on both CPU and GPU.
/////////////////////////
template <typename T, typename Layout = DefaultLayout, typename ExecSpace = DefaultExecSpace, typename MemoryTraits = void>
class DCArrayKokkos {

    // this is manage
    using TArray1D = Kokkos::DualView <T*, Layout, ExecSpace, MemoryTraits>;
    
private:
    size_t dims_[7];
    size_t length_;
    size_t order_;  // tensor order (rank)
    TArray1D this_array_;

public:
    // Data member to access host view
    ViewCArray <T> host;

    DCArrayKokkos();
    
    DCArrayKokkos(size_t dim0, const std::string& tag_string = DEFAULTSTRINGARRAY);

    DCArrayKokkos(size_t dim0, size_t dim1, const std::string& tag_string = DEFAULTSTRINGARRAY);

    DCArrayKokkos (size_t dim0, size_t dim1, size_t dim2, const std::string& tag_string = DEFAULTSTRINGARRAY);

    DCArrayKokkos(size_t dim0, size_t dim1, size_t dim2,
                 size_t dim3, const std::string& tag_string = DEFAULTSTRINGARRAY);

    DCArrayKokkos(size_t dim0, size_t dim1, size_t dim2,
                 size_t dim3, size_t dim4, const std::string& tag_string = DEFAULTSTRINGARRAY);

    DCArrayKokkos(size_t dim0, size_t dim1, size_t dim2,
                 size_t dim3, size_t dim4, size_t dim5, const std::string& tag_string = DEFAULTSTRINGARRAY);

    DCArrayKokkos(size_t dim0, size_t dim1, size_t dim2,
                 size_t dim3, size_t dim4, size_t dim5,
                 size_t dim6, const std::string& tag_string = DEFAULTSTRINGARRAY);
    
    KOKKOS_INLINE_FUNCTION
    T& operator()(size_t i) const;

    KOKKOS_INLINE_FUNCTION
    T& operator()(size_t i, size_t j) const;

    KOKKOS_INLINE_FUNCTION
    T& operator()(size_t i, size_t j, size_t k) const;

    KOKKOS_INLINE_FUNCTION
    T& operator()(size_t i, size_t j, size_t k, size_t l) const;

    KOKKOS_INLINE_FUNCTION
    T& operator()(size_t i, size_t j, size_t k, size_t l, size_t m) const;

    KOKKOS_INLINE_FUNCTION
    T& operator()(size_t i, size_t j, size_t k, size_t l, size_t m,
                  size_t n) const;

    KOKKOS_INLINE_FUNCTION
    T& operator()(size_t i, size_t j, size_t k, size_t l, size_t m,
                  size_t n, size_t o) const;
    
    KOKKOS_INLINE_FUNCTION
    DCArrayKokkos& operator=(const DCArrayKokkos& temp);

    // GPU Method
    // Method that returns size
    KOKKOS_INLINE_FUNCTION
    size_t size() const;

    // Host Method
    // Method that returns size
    KOKKOS_INLINE_FUNCTION
    size_t extent() const;

    KOKKOS_INLINE_FUNCTION
    size_t dims(size_t i) const;

    KOKKOS_INLINE_FUNCTION
    size_t order() const;
 
    // Method returns the raw device pointer of the Kokkos DualView
    KOKKOS_INLINE_FUNCTION
    T* device_pointer() const;

    // Method returns the raw host pointer of the Kokkos DualView
    KOKKOS_INLINE_FUNCTION
    T* host_pointer() const;

    // Method returns kokkos dual view
    KOKKOS_INLINE_FUNCTION
    TArray1D get_kokkos_dual_view() const;

    // Get the name of the view
    KOKKOS_INLINE_FUNCTION
    const std::string get_name() const;

    // Method that update host view
    void update_host();

    // Method that update device view
    void update_device();

    // set values on host to input
    void set_values(T val);

    // Deconstructor
    KOKKOS_INLINE_FUNCTION
    ~DCArrayKokkos ();
}; // End of DCArrayKokkos


// Default constructor
template <typename T, typename Layout, typename ExecSpace, typename MemoryTraits>
DCArrayKokkos<T,Layout,ExecSpace,MemoryTraits>::DCArrayKokkos() {
    length_ = order_ = 0;
    for (int i = 0; i < 7; i++) {
        dims_[i] = 0;
    }
}

// Overloaded 1D constructor
template <typename T, typename Layout, typename ExecSpace, typename MemoryTraits>
DCArrayKokkos<T,Layout,ExecSpace,MemoryTraits>::DCArrayKokkos(size_t dim0, const std::string& tag_string) {
    
    dims_[0] = dim0;
    order_ = 1;
    length_ = dim0;
    this_array_ = TArray1D(tag_string, length_);
    // Create host ViewCArray
    host = ViewCArray <T> (this_array_.h_view.data(), dim0);
}

// Overloaded 2D constructor
template <typename T, typename Layout, typename ExecSpace, typename MemoryTraits>
DCArrayKokkos<T,Layout,ExecSpace,MemoryTraits>::DCArrayKokkos(size_t dim0, size_t dim1, const std::string& tag_string) {
    
    dims_[0] = dim0;
    dims_[1] = dim1;
    order_ = 2;
    length_ = (dim0 * dim1);
    this_array_ = TArray1D(tag_string, length_);
    // Create host ViewCArray
    host = ViewCArray <T> (this_array_.h_view.data(), dim0, dim1);
}

template <typename T, typename Layout, typename ExecSpace, typename MemoryTraits>
DCArrayKokkos<T,Layout,ExecSpace,MemoryTraits>::DCArrayKokkos(size_t dim0, size_t dim1,
                              size_t dim2, const std::string& tag_string) {
    
    dims_[0] = dim0;
    dims_[1] = dim1;
    dims_[2] = dim2;
    order_ = 3;
    length_ = (dim0 * dim1 * dim2);
    this_array_ = TArray1D(tag_string, length_);
    // Create host ViewCArray
    host = ViewCArray <T> (this_array_.h_view.data(), dim0, dim1, dim2);
}

template <typename T, typename Layout, typename ExecSpace, typename MemoryTraits>
DCArrayKokkos<T,Layout,ExecSpace,MemoryTraits>::DCArrayKokkos(size_t dim0, size_t dim1,
                              size_t dim2, size_t dim3, const std::string& tag_string) {
    
    dims_[0] = dim0;
    dims_[1] = dim1;
    dims_[2] = dim2;
    dims_[3] = dim3;
    order_ = 4;
    length_ = (dim0 * dim1 * dim2 * dim3);
    this_array_ = TArray1D(tag_string, length_);
    // Create host ViewCArray
    host = ViewCArray <T> (this_array_.h_view.data(), dim0, dim1, dim2, dim3);
}

template <typename T, typename Layout, typename ExecSpace, typename MemoryTraits>
DCArrayKokkos<T,Layout,ExecSpace,MemoryTraits>::DCArrayKokkos(size_t dim0, size_t dim1,
                              size_t dim2, size_t dim3,
                              size_t dim4, const std::string& tag_string) {
    
    dims_[0] = dim0;
    dims_[1] = dim1;
    dims_[2] = dim2;
    dims_[3] = dim3;
    dims_[4] = dim4;
    order_ = 5;
    length_ = (dim0 * dim1 * dim2 * dim3 * dim4);
    this_array_ = TArray1D(tag_string, length_);
    // Create host ViewCArray
    host = ViewCArray <T> (this_array_.h_view.data(), dim0, dim1, dim2, dim3, dim4);
}

template <typename T, typename Layout, typename ExecSpace, typename MemoryTraits>
DCArrayKokkos<T,Layout,ExecSpace,MemoryTraits>::DCArrayKokkos(size_t dim0, size_t dim1,
                              size_t dim2, size_t dim3,
                              size_t dim4, size_t dim5, const std::string& tag_string) {
    
    dims_[0] = dim0;
    dims_[1] = dim1;
    dims_[2] = dim2;
    dims_[3] = dim3;
    dims_[4] = dim4;
    dims_[5] = dim5;
    order_ = 6;
    length_ = (dim0 * dim1 * dim2 * dim3 * dim4 * dim5);
    this_array_ = TArray1D(tag_string, length_);
    // Create host ViewCArray
    host = ViewCArray <T> (this_array_.h_view.data(), dim0, dim1, dim2, dim3, dim4, dim5);
}

template <typename T, typename Layout, typename ExecSpace, typename MemoryTraits>
DCArrayKokkos<T,Layout,ExecSpace,MemoryTraits>::DCArrayKokkos(size_t dim0, size_t dim1,
                              size_t dim2, size_t dim3,
                              size_t dim4, size_t dim5,
                              size_t dim6, const std::string& tag_string) {
    
    dims_[0] = dim0;
    dims_[1] = dim1;
    dims_[2] = dim2;
    dims_[3] = dim3;
    dims_[4] = dim4;
    dims_[5] = dim5;
    dims_[6] = dim6;
    order_ = 7;
    length_ = (dim0 * dim1 * dim2 * dim3 * dim4 * dim5 * dim6);
    this_array_ = TArray1D(tag_string, length_);
    // Create host ViewCArray
    host = ViewCArray <T> (this_array_.h_view.data(), dim0, dim1, dim2, dim3, dim4, dim5, dim6);
}

template <typename T, typename Layout, typename ExecSpace, typename MemoryTraits>
KOKKOS_INLINE_FUNCTION
T& DCArrayKokkos<T,Layout,ExecSpace,MemoryTraits>::operator()(size_t i) const {
    assert(order_ == 1 && "Tensor order (rank) does not match constructor in DCArrayKokkos 1D!");
    assert(i >= 0 && i < dims_[0] && "i is out of bounds in DCArrayKokkos 1D!");
    return this_array_.d_view(i);
}

template <typename T, typename Layout, typename ExecSpace, typename MemoryTraits>
KOKKOS_INLINE_FUNCTION
T& DCArrayKokkos<T,Layout,ExecSpace,MemoryTraits>::operator()(size_t i, size_t j) const {
    assert(order_ == 2 && "Tensor order (rank) does not match constructor in DCArrayKokkos 2D!");
    assert(i >= 0 && i < dims_[0] && "i is out of bounds in DCArrayKokkos 2D!");
    assert(j >= 0 && j < dims_[1] && "j is out of bounds in DCArrayKokkos 2D!");
    return this_array_.d_view(j + (i * dims_[1]));
}

template <typename T, typename Layout, typename ExecSpace, typename MemoryTraits>
KOKKOS_INLINE_FUNCTION
T& DCArrayKokkos<T,Layout,ExecSpace,MemoryTraits>::operator()(size_t i, size_t j, size_t k) const {
    assert(order_ == 3 && "Tensor order (rank) does not match constructor in DCArrayKokkos 3D!");
    assert(i >= 0 && i < dims_[0] && "i is out of bounds in DCArrayKokkos 3D!");
    assert(j >= 0 && j < dims_[1] && "j is out of bounds in DCArrayKokkos 3D!");
    assert(k >= 0 && k < dims_[2] && "k is out of bounds in DCArrayKokkos 3D!");
    return this_array_.d_view(k + (j * dims_[2])
                                + (i * dims_[2] * dims_[1]));
}

template <typename T, typename Layout, typename ExecSpace, typename MemoryTraits>
KOKKOS_INLINE_FUNCTION
T& DCArrayKokkos<T,Layout,ExecSpace,MemoryTraits>::operator()(size_t i, size_t j, size_t k, size_t l) const {
    assert(order_ == 4 && "Tensor order (rank) does not match constructor in DCArrayKokkos 4D!");
    assert(i >= 0 && i < dims_[0] && "i is out of bounds in DCArrayKokkos 4D!");
    assert(j >= 0 && j < dims_[1] && "j is out of bounds in DCArrayKokkos 4D!");
    assert(k >= 0 && k < dims_[2] && "k is out of bounds in DCArrayKokkos 4D!");
    assert(l >= 0 && l < dims_[3] && "l is out of bounds in DCArrayKokkos 4D!");
    return this_array_.d_view(l + (k * dims_[3])
                                + (j * dims_[3] * dims_[2])
                                + (i * dims_[3] * dims_[2] * dims_[1]));
}

template <typename T, typename Layout, typename ExecSpace, typename MemoryTraits>
KOKKOS_INLINE_FUNCTION
T& DCArrayKokkos<T,Layout,ExecSpace,MemoryTraits>::operator()(size_t i, size_t j, size_t k, size_t l,
                               size_t m) const {
    assert(order_ == 5 && "Tensor order (rank) does not match constructor in DCArrayKokkos 5D!");
    assert(i >= 0 && i < dims_[0] && "i is out of bounds in DCArrayKokkos 5D!");
    assert(j >= 0 && j < dims_[1] && "j is out of bounds in DCArrayKokkos 5D!");
    assert(k >= 0 && k < dims_[2] && "k is out of bounds in DCArrayKokkos 5D!");
    assert(l >= 0 && l < dims_[3] && "l is out of bounds in DCArrayKokkos 5D!");
    assert(m >= 0 && m < dims_[4] && "m is out of bounds in DCArrayKokkos 5D!");
    return this_array_.d_view(m + (l * dims_[4])
                                + (k * dims_[4] * dims_[3])
                                + (j * dims_[4] * dims_[3] * dims_[2])
                                + (i * dims_[4] * dims_[3] * dims_[2] * dims_[1]));
}

template <typename T, typename Layout, typename ExecSpace, typename MemoryTraits>
KOKKOS_INLINE_FUNCTION
T& DCArrayKokkos<T,Layout,ExecSpace,MemoryTraits>::operator()(size_t i, size_t j, size_t k, size_t l,
                               size_t m, size_t n) const {
    assert(order_ == 6 && "Tensor order (rank) does not match constructor in DCArrayKokkos 6D!");
    assert(i >= 0 && i < dims_[0] && "i is out of bounds in DCArrayKokkos 6D!");
    assert(j >= 0 && j < dims_[1] && "j is out of bounds in DCArrayKokkos 6D!");
    assert(k >= 0 && k < dims_[2] && "k is out of bounds in DCArrayKokkos 6D!");
    assert(l >= 0 && l < dims_[3] && "l is out of bounds in DCArrayKokkos 6D!");
    assert(m >= 0 && m < dims_[4] && "m is out of bounds in DCArrayKokkos 6D!");
    assert(n >= 0 && n < dims_[5] && "n is out of bounds in DCArrayKokkos 6D!");
    return this_array_.d_view(n + (m * dims_[5])
                                + (l * dims_[5] * dims_[4])
                                + (k * dims_[5] * dims_[4] * dims_[3])
                                + (j * dims_[5] * dims_[4] * dims_[3] * dims_[2])
                                + (i * dims_[5] * dims_[4] * dims_[3] * dims_[2] * dims_[1]));
}

template <typename T, typename Layout, typename ExecSpace, typename MemoryTraits>
KOKKOS_INLINE_FUNCTION
T& DCArrayKokkos<T,Layout,ExecSpace,MemoryTraits>::operator()(size_t i, size_t j, size_t k, size_t l,
                               size_t m, size_t n, size_t o) const {
    assert(order_ == 7 && "Tensor order (rank) does not match constructor in DCArrayKokkos 7D!");
    assert(i >= 0 && i < dims_[0] && "i is out of bounds in DCArrayKokkos 7D!");
    assert(j >= 0 && j < dims_[1] && "j is out of bounds in DCArrayKokkos 7D!");
    assert(k >= 0 && k < dims_[2] && "k is out of bounds in DCArrayKokkos 7D!");
    assert(l >= 0 && l < dims_[3] && "l is out of bounds in DCArrayKokkos 7D!");
    assert(m >= 0 && m < dims_[4] && "m is out of bounds in DCArrayKokkos 7D!");
    assert(n >= 0 && n < dims_[5] && "n is out of bounds in DCArrayKokkos 7D!");
    assert(o >= 0 && o < dims_[6] && "o is out of bounds in DCArrayKokkos 7D!");
    return this_array_.d_view(o + (n * dims_[6])
                                + (m * dims_[6] * dims_[5])
                                + (l * dims_[6] * dims_[5] * dims_[4])
                                + (k * dims_[6] * dims_[5] * dims_[4] * dims_[3])
                                + (j * dims_[6] * dims_[5] * dims_[4] * dims_[3] * dims_[2])
                                + (i * dims_[6] * dims_[5] * dims_[4] * dims_[3] * dims_[2] * dims_[1]));
}

template <typename T, typename Layout, typename ExecSpace, typename MemoryTraits>
KOKKOS_INLINE_FUNCTION
DCArrayKokkos<T,Layout,ExecSpace,MemoryTraits>& DCArrayKokkos<T,Layout,ExecSpace,MemoryTraits>::operator= (const DCArrayKokkos& temp) {
    
    // Do nothing if the assignment is of the form x = x
    if (this != &temp) {
        for (int iter = 0; iter < temp.order_; iter++){
            dims_[iter] = temp.dims_[iter];
        } // end for

        order_ = temp.order_;
        length_ = temp.length_;
        this_array_ = temp.this_array_;
        host = temp.host;
    }
    
    return *this;
}

// Return size
template <typename T, typename Layout, typename ExecSpace, typename MemoryTraits>
KOKKOS_INLINE_FUNCTION
size_t DCArrayKokkos<T,Layout,ExecSpace,MemoryTraits>::size() const {
    return length_;
}

template <typename T, typename Layout, typename ExecSpace, typename MemoryTraits>
KOKKOS_INLINE_FUNCTION
size_t DCArrayKokkos<T,Layout,ExecSpace,MemoryTraits>::extent() const {
    return length_;
}

template <typename T, typename Layout, typename ExecSpace, typename MemoryTraits>
KOKKOS_INLINE_FUNCTION
size_t DCArrayKokkos<T,Layout,ExecSpace,MemoryTraits>::dims(size_t i) const {
    assert(i < order_ && "DCArrayKokkos order (rank) does not match constructor, dim[i] does not exist!");
    assert(i >= 0 && dims_[i]>0 && "Access to DCArrayKokkos dims is out of bounds!");
    return dims_[i];
}

template <typename T, typename Layout, typename ExecSpace, typename MemoryTraits>
KOKKOS_INLINE_FUNCTION
size_t DCArrayKokkos<T,Layout,ExecSpace,MemoryTraits>::order() const {
    return order_;
}

template <typename T, typename Layout, typename ExecSpace, typename MemoryTraits>
KOKKOS_INLINE_FUNCTION
T* DCArrayKokkos<T,Layout,ExecSpace,MemoryTraits>::device_pointer() const {
    return this_array_.d_view.data();
}

template <typename T, typename Layout, typename ExecSpace, typename MemoryTraits>
KOKKOS_INLINE_FUNCTION
T* DCArrayKokkos<T,Layout,ExecSpace,MemoryTraits>::host_pointer() const {
    return this_array_.h_view.data();
}

template <typename T, typename Layout, typename ExecSpace, typename MemoryTraits>
KOKKOS_INLINE_FUNCTION
Kokkos::DualView <T*, Layout, ExecSpace, MemoryTraits> DCArrayKokkos<T,Layout,ExecSpace,MemoryTraits>::get_kokkos_dual_view() const {
  return this_array_;
}

// Get the name of the view
template <typename T, typename Layout, typename ExecSpace, typename MemoryTraits>
KOKKOS_INLINE_FUNCTION
const std::string DCArrayKokkos<T,Layout,ExecSpace,MemoryTraits>::get_name() const{
    return this_array_.view_host().label();
}

template <typename T, typename Layout, typename ExecSpace, typename MemoryTraits>
void DCArrayKokkos<T,Layout,ExecSpace,MemoryTraits>::update_host() {

    this_array_.template modify<typename TArray1D::execution_space>();
    this_array_.template sync<typename TArray1D::host_mirror_space>();
}

template <typename T, typename Layout, typename ExecSpace, typename MemoryTraits>
void DCArrayKokkos<T,Layout,ExecSpace,MemoryTraits>::update_device() {

    this_array_.template modify<typename TArray1D::host_mirror_space>();
    this_array_.template sync<typename TArray1D::execution_space>();
}

template <typename T, typename Layout, typename ExecSpace, typename MemoryTraits>
KOKKOS_INLINE_FUNCTION
void DCArrayKokkos<T,Layout,ExecSpace,MemoryTraits>::set_values(T val) {
    Kokkos:parallel_for( Kokkos::RangePolicy<> ( 0, length_), KOKKOS_LAMBDA(const int i){
                         this_array_.h_view(i) = val;
                         });
}

template <typename T, typename Layout, typename ExecSpace, typename MemoryTraits>
KOKKOS_INLINE_FUNCTION
DCArrayKokkos<T,Layout,ExecSpace,MemoryTraits>::~DCArrayKokkos() {}
// End DCArrayKokkos


/////////////////////////
// DViewCArrayKokkos
/////////////////////////
template <typename T, typename Layout = DefaultLayout, typename ExecSpace = DefaultExecSpace, typename MemoryTraits = void>
class DViewCArrayKokkos {

    // this is always unmanaged
    using TArray1DHost = Kokkos::View<T*, Layout, HostSpace, MemoryUnmanaged>;
    // this is manage
    using TArray1D     = Kokkos::View<T*, Layout, ExecSpace, MemoryTraits>;
    typename ExecSpace::memory_space memspace;
    
private:
    size_t dims_[7];
    size_t length_;
    size_t order_;  // tensor order (rank)
    TArray1D this_array_;
    TArray1DHost this_array_host_;
    T * temp_inp_array_;
    //typename Kokkos::View<T*, Layout, ExecSpace>::HostMirror  h_this_array_;

public:
    DViewCArrayKokkos();
    
    DViewCArrayKokkos(T * inp_array, size_t dim0, const std::string& tag_string = DEFAULTSTRINGARRAY);

    DViewCArrayKokkos(T * inp_array, size_t dim0, size_t dim1, const std::string& tag_string = DEFAULTSTRINGARRAY);

    DViewCArrayKokkos(T * inp_array, size_t dim0, size_t dim1, size_t dim2, const std::string& tag_string = DEFAULTSTRINGARRAY);

    DViewCArrayKokkos(T * inp_array, size_t dim0, size_t dim1, size_t dim2,
                 size_t dim3, const std::string& tag_string = DEFAULTSTRINGARRAY);

    DViewCArrayKokkos(T * inp_array, size_t dim0, size_t dim1, size_t dim2,
                 size_t dim3, size_t dim4, const std::string& tag_string = DEFAULTSTRINGARRAY);

    DViewCArrayKokkos(T * inp_array, size_t dim0, size_t dim1, size_t dim2,
                 size_t dim3, size_t dim4, size_t dim5, const std::string& tag_string = DEFAULTSTRINGARRAY);

    DViewCArrayKokkos(T * inp_array, size_t dim0, size_t dim1, size_t dim2,
                 size_t dim3, size_t dim4, size_t dim5,
                 size_t dim6, const std::string& tag_string = DEFAULTSTRINGARRAY);
    
    KOKKOS_INLINE_FUNCTION
    T& operator()(size_t i) const;

    KOKKOS_INLINE_FUNCTION
    T& operator()(size_t i, size_t j) const;

    KOKKOS_INLINE_FUNCTION
    T& operator()(size_t i, size_t j, size_t k) const;

    KOKKOS_INLINE_FUNCTION
    T& operator()(size_t i, size_t j, size_t k, size_t l) const;

    KOKKOS_INLINE_FUNCTION
    T& operator()(size_t i, size_t j, size_t k, size_t l, size_t m) const;

    KOKKOS_INLINE_FUNCTION
    T& operator()(size_t i, size_t j, size_t k, size_t l, size_t m, 
                  size_t n) const;

    KOKKOS_INLINE_FUNCTION
    T& operator()(size_t i, size_t j, size_t k, size_t l, size_t m,
                  size_t n, size_t o) const;
    
    KOKKOS_INLINE_FUNCTION
    DViewCArrayKokkos& operator=(const DViewCArrayKokkos& temp);

    // GPU Method
    // Method that returns size
    KOKKOS_INLINE_FUNCTION
    size_t size() const;

    // Host Method
    // Method that returns size
    KOKKOS_INLINE_FUNCTION
    size_t extent() const;

    KOKKOS_INLINE_FUNCTION
    size_t dims(size_t i) const;

    KOKKOS_INLINE_FUNCTION
    size_t order() const;
 
    // Method returns the raw device pointer of the Kokkos View
    KOKKOS_INLINE_FUNCTION
    T* device_pointer() const;

    // Method returns the raw host pointer of the Kokkos View
    KOKKOS_INLINE_FUNCTION
    T* host_pointer() const;

    // Data member to access host view
    ViewCArray <T> host;

    // Method that update host view
    void update_host();

    // Method that update device view
    void update_device();

<<<<<<< HEAD
    // set values on host to input
    void set_values(T val);
=======
    // Get the name of the view
    KOKKOS_INLINE_FUNCTION
    const std::string get_name() const;
>>>>>>> b0625941

    // Deconstructor
    KOKKOS_INLINE_FUNCTION
    ~DViewCArrayKokkos ();
}; // End of DViewCArrayKokkos


// Default constructor
template <typename T, typename Layout, typename ExecSpace, typename MemoryTraits>
DViewCArrayKokkos<T,Layout,ExecSpace,MemoryTraits>::DViewCArrayKokkos() {
    length_ = order_ = 0;
    temp_inp_array_ = NULL;
    for (int i = 0; i < 7; i++) {
        dims_[i] = 0;
    }
}

// Overloaded 1D constructor
template <typename T, typename Layout, typename ExecSpace, typename MemoryTraits>
DViewCArrayKokkos<T,Layout,ExecSpace,MemoryTraits>::DViewCArrayKokkos(T * inp_array, size_t dim0, const std::string& tag_string) {
    //using TArray1DHost = Kokkos::View<T*, Layout, HostSpace, MemoryUnmanaged>;
    //using TArray1D = Kokkos::View<T*, Layout, ExecSpace>;
    
    dims_[0] = dim0;
    order_ = 1;
    length_ = dim0;
    // Create a 1D host view of the external allocation
    this_array_host_ = TArray1DHost(inp_array, length_);
    // Assign temp point to inp_array pointer that is passed in
    temp_inp_array_ = inp_array;
    // Create a device copy of that host view
    //this_array_ = create_mirror_view_and_copy(ExecSpace(), this_array_host_);
    this_array_ = create_mirror_view_and_copy(Kokkos::view_alloc(memspace, tag_string), this_array_host_);

    // Create host ViewCArray. Note: inp_array and this_array_host_.data() are the same pointer 
    host = ViewCArray <T> (inp_array, dim0);
}

// Overloaded 2D constructor
template <typename T, typename Layout, typename ExecSpace, typename MemoryTraits>
DViewCArrayKokkos<T,Layout,ExecSpace,MemoryTraits>::DViewCArrayKokkos(T * inp_array, size_t dim0, size_t dim1, const std::string& tag_string) {
    //using TArray1DHost = Kokkos::View<T*, Layout, HostSpace, MemoryUnmanaged>;
    //using TArray1D = Kokkos::View<T*, Layout, ExecSpace>;
    //using TArray1Dtemp = TArray1D::HostMirror;
    
    dims_[0] = dim0;
    dims_[1] = dim1;
    order_ = 2;
    length_ = (dim0 * dim1);
    // Create a 1D host view of the external allocation
    this_array_host_ = TArray1DHost(inp_array, length_);
    // Assign temp point to inp_array pointer that is passed in
    temp_inp_array_ = inp_array;
    //this_array_ = create_mirror_view_and_copy(ExecSpace(), this_array_host_);
    this_array_ = create_mirror_view_and_copy(Kokkos::view_alloc(memspace, tag_string), this_array_host_);
    // Create host ViewCArray
    host = ViewCArray <T> (inp_array, dim0, dim1);
}

template <typename T, typename Layout, typename ExecSpace, typename MemoryTraits>
DViewCArrayKokkos<T,Layout,ExecSpace,MemoryTraits>::DViewCArrayKokkos(T * inp_array, size_t dim0, size_t dim1,
                              size_t dim2, const std::string& tag_string) {
    //using TArray1D = Kokkos::View<T*, Layout, ExecSpace>;
    
    dims_[0] = dim0;
    dims_[1] = dim1;
    dims_[2] = dim2;
    order_ = 3;
    length_ = (dim0 * dim1 * dim2);
    // Create a 1D host view of the external allocation
    this_array_host_ = TArray1DHost(inp_array, length_);
    // Assign temp point to inp_array pointer that is passed in
    temp_inp_array_ = inp_array;
    // Create a device copy of that host view
    //this_array_ = create_mirror_view_and_copy(ExecSpace(), this_array_host_);
    this_array_ = create_mirror_view_and_copy(Kokkos::view_alloc(memspace, tag_string), this_array_host_);
    // Create host ViewCArray
    host = ViewCArray <T> (inp_array, dim0, dim1, dim2);
}

template <typename T, typename Layout, typename ExecSpace, typename MemoryTraits>
DViewCArrayKokkos<T,Layout,ExecSpace,MemoryTraits>::DViewCArrayKokkos(T * inp_array, size_t dim0, size_t dim1,
                              size_t dim2, size_t dim3, const std::string& tag_string) {
    //using TArray1D = Kokkos::View<T *,Layout,ExecSpace>;
    
    dims_[0] = dim0;
    dims_[1] = dim1;
    dims_[2] = dim2;
    dims_[3] = dim3;
    order_ = 4;
    length_ = (dim0 * dim1 * dim2 * dim3);
    // Create a 1D host view of the external allocation
    this_array_host_ = TArray1DHost(inp_array, length_);
    // Assign temp point to inp_array pointer that is passed in
    temp_inp_array_ = inp_array;
    // Create a device copy of that host view
    //this_array_ = create_mirror_view_and_copy(ExecSpace(), this_array_host_);
    this_array_ = create_mirror_view_and_copy(Kokkos::view_alloc(memspace, tag_string), this_array_host_);
    // Create host ViewCArray
    host = ViewCArray <T> (inp_array, dim0, dim1, dim2, dim3);
}

template <typename T, typename Layout, typename ExecSpace, typename MemoryTraits>
DViewCArrayKokkos<T,Layout,ExecSpace,MemoryTraits>::DViewCArrayKokkos(T * inp_array, size_t dim0, size_t dim1,
                              size_t dim2, size_t dim3, 
                              size_t dim4, const std::string& tag_string) {

    //using TArray1D = Kokkos::View<T *,Layout,ExecSpace>;
    
    dims_[0] = dim0;
    dims_[1] = dim1;
    dims_[2] = dim2;
    dims_[3] = dim3;
    dims_[4] = dim4;
    order_ = 5;
    length_ = (dim0 * dim1 * dim2 * dim3 * dim4);
    // Create a 1D host view of the external allocation
    this_array_host_ = TArray1DHost(inp_array, length_);
    // Assign temp point to inp_array pointer that is passed in
    temp_inp_array_ = inp_array;
    // Create a device copy of that host view
    //this_array_ = create_mirror_view_and_copy(ExecSpace(), this_array_host_);
    this_array_ = create_mirror_view_and_copy(Kokkos::view_alloc(memspace, tag_string), this_array_host_);
    // Create host ViewCArray
    host = ViewCArray <T> (inp_array, dim0, dim1, dim2, dim3, dim4);
}

template <typename T, typename Layout, typename ExecSpace, typename MemoryTraits>
DViewCArrayKokkos<T,Layout,ExecSpace,MemoryTraits>::DViewCArrayKokkos(T * inp_array, size_t dim0, size_t dim1,
                              size_t dim2, size_t dim3, 
                              size_t dim4, size_t dim5, const std::string& tag_string) {
    //using TArray1D = Kokkos::View<T *,Layout,ExecSpace>;
    
    dims_[0] = dim0;
    dims_[1] = dim1;
    dims_[2] = dim2;
    dims_[3] = dim3;
    dims_[4] = dim4;
    dims_[5] = dim5;
    order_ = 6;
    length_ = (dim0 * dim1 * dim2 * dim3 * dim4 * dim5);
    // Create a 1D host view of the external allocation
    this_array_host_ = TArray1DHost(inp_array, length_);
    // Assign temp point to inp_array pointer that is passed in
    temp_inp_array_ = inp_array;
    // Create a device copy of that host view
    //this_array_ = create_mirror_view_and_copy(ExecSpace(), this_array_host_);
    this_array_ = create_mirror_view_and_copy(Kokkos::view_alloc(memspace, tag_string), this_array_host_);
    // Create host ViewCArray
    host = ViewCArray <T> (inp_array, dim0, dim1, dim2, dim3, dim4, dim5);
}

template <typename T, typename Layout, typename ExecSpace, typename MemoryTraits>
DViewCArrayKokkos<T,Layout,ExecSpace,MemoryTraits>::DViewCArrayKokkos(T * inp_array, size_t dim0, size_t dim1,
                              size_t dim2, size_t dim3,
                              size_t dim4, size_t dim5,
                              size_t dim6, const std::string& tag_string) {
    //using TArray1D = Kokkos::View<T *,Layout,ExecSpace>;
    
    dims_[0] = dim0;
    dims_[1] = dim1;
    dims_[2] = dim2;
    dims_[3] = dim3;
    dims_[4] = dim4;
    dims_[5] = dim5;
    dims_[6] = dim6;
    order_ = 7;
    length_ = (dim0 * dim1 * dim2 * dim3 * dim4 * dim5 * dim6);
    // Create a 1D host view of the external allocation
    this_array_host_ = TArray1DHost(inp_array, length_);
    // Assign temp point to inp_array pointer that is passed in
    temp_inp_array_ = inp_array;
    //this_array_ = create_mirror_view_and_copy(ExecSpace(), this_array_host_);
    this_array_ = create_mirror_view_and_copy(Kokkos::view_alloc(memspace, tag_string), this_array_host_);
    // Create host ViewCArray
    host = ViewCArray <T> (inp_array, dim0, dim1, dim2, dim3, dim4, dim5, dim6);
}

template <typename T, typename Layout, typename ExecSpace, typename MemoryTraits>
KOKKOS_INLINE_FUNCTION
T& DViewCArrayKokkos<T,Layout,ExecSpace,MemoryTraits>::operator()(size_t i) const {
    assert(order_ == 1 && "Tensor order (rank) does not match constructor in DViewCArrayKokkos 1D!");
    assert(i >= 0 && i < dims_[0] && "i is out of bounds in DViewCArrayKokkos 1D!");
    return this_array_(i);
}

template <typename T, typename Layout, typename ExecSpace, typename MemoryTraits>
KOKKOS_INLINE_FUNCTION
T& DViewCArrayKokkos<T,Layout,ExecSpace,MemoryTraits>::operator()(size_t i, size_t j) const {
    assert(order_ == 2 && "Tensor order (rank) does not match constructor in DViewCArrayKokkos 2D!");
    assert(i >= 0 && i < dims_[0] && "i is out of bounds in DViewCArrayKokkos 2D!");
    assert(j >= 0 && j < dims_[1] && "j is out of bounds in DViewCArrayKokkos 2D!");
    return this_array_(j + (i * dims_[1]));
}

template <typename T, typename Layout, typename ExecSpace, typename MemoryTraits>
KOKKOS_INLINE_FUNCTION
T& DViewCArrayKokkos<T,Layout,ExecSpace,MemoryTraits>::operator()(size_t i, size_t j, size_t k) const {
    assert(order_ == 3 && "Tensor order (rank) does not match constructor in DViewCArrayKokkos 3D!");
    assert(i >= 0 && i < dims_[0] && "i is out of bounds in DViewCArrayKokkos 3D!");
    assert(j >= 0 && j < dims_[1] && "j is out of bounds in DViewCArrayKokkos 3D!");
    assert(k >= 0 && k < dims_[2] && "k is out of bounds in DViewCArrayKokkos 3D!");
    return this_array_(k + (j * dims_[2])
                         + (i * dims_[2] * dims_[1]));
}

template <typename T, typename Layout, typename ExecSpace, typename MemoryTraits>
KOKKOS_INLINE_FUNCTION
T& DViewCArrayKokkos<T,Layout,ExecSpace,MemoryTraits>::operator()(size_t i, size_t j, size_t k, size_t l) const {
    assert(order_ == 4 && "Tensor order (rank) does not match constructor in DViewCArrayKokkos 4D!");
    assert(i >= 0 && i < dims_[0] && "i is out of bounds in DViewCArrayKokkos 4D!");
    assert(j >= 0 && j < dims_[1] && "j is out of bounds in DViewCArrayKokkos 4D!");
    assert(k >= 0 && k < dims_[2] && "k is out of bounds in DViewCArrayKokkos 4D!");
    assert(l >= 0 && l < dims_[3] && "l is out of bounds in DViewCArrayKokkos 4D!");
    return this_array_(l + (k * dims_[3])
                         + (j * dims_[3] * dims_[2])
                         + (i * dims_[3] * dims_[2] * dims_[1]));
}

template <typename T, typename Layout, typename ExecSpace, typename MemoryTraits>
KOKKOS_INLINE_FUNCTION
T& DViewCArrayKokkos<T,Layout,ExecSpace,MemoryTraits>::operator()(size_t i, size_t j, size_t k, size_t l,
                               size_t m) const {
    assert(order_ == 5 && "Tensor order (rank) does not match constructor in DViewCArrayKokkos 5D!");
    assert(i >= 0 && i < dims_[0] && "i is out of bounds in DViewCArrayKokkos 5D!");
    assert(j >= 0 && j < dims_[1] && "j is out of bounds in DViewCArrayKokkos 5D!");
    assert(k >= 0 && k < dims_[2] && "k is out of bounds in DViewCArrayKokkos 5D!");
    assert(l >= 0 && l < dims_[3] && "l is out of bounds in DViewCArrayKokkos 5D!");
    assert(m >= 0 && m < dims_[4] && "m is out of bounds in DViewCArrayKokkos 5D!");
    return this_array_(m + (l * dims_[4])
                         + (k * dims_[4] * dims_[3])
                         + (j * dims_[4] * dims_[3] * dims_[2])
                         + (i * dims_[4] * dims_[3] * dims_[2] * dims_[1]));
}

template <typename T, typename Layout, typename ExecSpace, typename MemoryTraits>
KOKKOS_INLINE_FUNCTION
T& DViewCArrayKokkos<T,Layout,ExecSpace,MemoryTraits>::operator()(size_t i, size_t j, size_t k, size_t l,
                               size_t m, size_t n) const {
    assert(order_ == 6 && "Tensor order (rank) does not match constructor in DViewCArrayKokkos 6D!");
    assert(i >= 0 && i < dims_[0] && "i is out of bounds in DViewCArrayKokkos 6D!");
    assert(j >= 0 && j < dims_[1] && "j is out of bounds in DViewCArrayKokkos 6D!");
    assert(k >= 0 && k < dims_[2] && "k is out of bounds in DViewCArrayKokkos 6D!");
    assert(l >= 0 && l < dims_[3] && "l is out of bounds in DViewCArrayKokkos 6D!");
    assert(m >= 0 && m < dims_[4] && "m is out of bounds in DViewCArrayKokkos 6D!");
    assert(n >= 0 && n < dims_[5] && "n is out of bounds in DViewCArrayKokkos 6D!");
    return this_array_(n + (m * dims_[5])
                         + (l * dims_[5] * dims_[4])
                         + (k * dims_[5] * dims_[4] * dims_[3])
                         + (j * dims_[5] * dims_[4] * dims_[3] * dims_[2])
                         + (i * dims_[5] * dims_[4] * dims_[3] * dims_[2] * dims_[1]));
}

template <typename T, typename Layout, typename ExecSpace, typename MemoryTraits>
KOKKOS_INLINE_FUNCTION
T& DViewCArrayKokkos<T,Layout,ExecSpace,MemoryTraits>::operator()(size_t i, size_t j, size_t k, size_t l,
                               size_t m, size_t n, size_t o) const {
    assert(order_ == 7 && "Tensor order (rank) does not match constructor in DViewCArrayKokkos 7D!");
    assert(i >= 0 && i < dims_[0] && "i is out of bounds in DViewCArrayKokkos 7D!");
    assert(j >= 0 && j < dims_[1] && "j is out of bounds in DViewCArrayKokkos 7D!");
    assert(k >= 0 && k < dims_[2] && "k is out of bounds in DViewCArrayKokkos 7D!");
    assert(l >= 0 && l < dims_[3] && "l is out of bounds in DViewCArrayKokkos 7D!");
    assert(m >= 0 && m < dims_[4] && "m is out of bounds in DViewCArrayKokkos 7D!");
    assert(n >= 0 && n < dims_[5] && "n is out of bounds in DViewCArrayKokkos 7D!");
    assert(o >= 0 && o < dims_[6] && "o is out of bounds in DViewCArrayKokkos 7D!");
    return this_array_(o + (n * dims_[6])
                         + (m * dims_[6] * dims_[5])
                         + (l * dims_[6] * dims_[5] * dims_[4])
                         + (k * dims_[6] * dims_[5] * dims_[4] * dims_[3])
                         + (j * dims_[6] * dims_[5] * dims_[4] * dims_[3] * dims_[2])
                         + (i * dims_[6] * dims_[5] * dims_[4] * dims_[3] * dims_[2] * dims_[1]));
}

template <typename T, typename Layout, typename ExecSpace, typename MemoryTraits>
KOKKOS_INLINE_FUNCTION
DViewCArrayKokkos<T,Layout,ExecSpace,MemoryTraits>& DViewCArrayKokkos<T,Layout,ExecSpace,MemoryTraits>::operator= (const DViewCArrayKokkos& temp) {
    //using TArray1D = Kokkos::View<T *,Layout,ExecSpace>;
    
    // Do nothing if the assignment is of the form x = x
    if (this != &temp) {
        for (int iter = 0; iter < temp.order_; iter++){
            dims_[iter] = temp.dims_[iter];
        } // end for

        order_ = temp.order_;
        length_ = temp.length_;
        temp_inp_array_ = temp.temp_inp_array_;
        this_array_host_ = temp.this_array_host_;
        this_array_ = temp.this_array_;
        host = temp.host;
    }
    
    return *this;
}

// Return size
template <typename T, typename Layout, typename ExecSpace, typename MemoryTraits>
KOKKOS_INLINE_FUNCTION
size_t DViewCArrayKokkos<T,Layout,ExecSpace,MemoryTraits>::size() const {
    return length_;
}

template <typename T, typename Layout, typename ExecSpace, typename MemoryTraits>
KOKKOS_INLINE_FUNCTION
size_t DViewCArrayKokkos<T,Layout,ExecSpace,MemoryTraits>::extent() const {
    return length_;
}

template <typename T, typename Layout, typename ExecSpace, typename MemoryTraits>
KOKKOS_INLINE_FUNCTION
size_t DViewCArrayKokkos<T,Layout,ExecSpace,MemoryTraits>::dims(size_t i) const {
    assert(i < order_ && "DViewCArrayKokkos order (rank) does not match constructor, dim[i] does not exist!");
    assert(i >= 0 && dims_[i]>0 && "Access to DViewCArrayKokkos dims is out of bounds!");
    return dims_[i];
}

template <typename T, typename Layout, typename ExecSpace, typename MemoryTraits>
KOKKOS_INLINE_FUNCTION
size_t DViewCArrayKokkos<T,Layout,ExecSpace,MemoryTraits>::order() const {
    return order_;
}

template <typename T, typename Layout, typename ExecSpace, typename MemoryTraits>
KOKKOS_INLINE_FUNCTION
T* DViewCArrayKokkos<T,Layout,ExecSpace,MemoryTraits>::device_pointer() const {
    return this_array_.data();
}

template <typename T, typename Layout, typename ExecSpace, typename MemoryTraits>
KOKKOS_INLINE_FUNCTION
T* DViewCArrayKokkos<T,Layout,ExecSpace,MemoryTraits>::host_pointer() const {
    return this_array_host_.data();
}

template <typename T, typename Layout, typename ExecSpace, typename MemoryTraits>
void DViewCArrayKokkos<T,Layout,ExecSpace,MemoryTraits>::update_host() {
    // Deep copy of device view to host view
    deep_copy(this_array_host_, this_array_);
}

template <typename T, typename Layout, typename ExecSpace, typename MemoryTraits>
void DViewCArrayKokkos<T,Layout,ExecSpace,MemoryTraits>::update_device() {
    // Deep copy of host view to device view
    deep_copy(this_array_, this_array_host_);
}

template <typename T, typename Layout, typename ExecSpace, typename MemoryTraits>
KOKKOS_INLINE_FUNCTION
<<<<<<< HEAD
void DViewCArrayKokkos<T,Layout,ExecSpace,MemoryTraits>::set_values(T val) {
    Kokkos:parallel_for( Kokkos::RangePolicy<> ( 0, length_), KOKKOS_LAMBDA(const int i){
                         this_array_host_(i) = val;
                         });
=======
const std::string DViewCArrayKokkos<T,Layout,ExecSpace,MemoryTraits>::get_name() const{
    return this_array_.label();
>>>>>>> b0625941
}

template <typename T, typename Layout, typename ExecSpace, typename MemoryTraits>
KOKKOS_INLINE_FUNCTION
DViewCArrayKokkos<T,Layout,ExecSpace,MemoryTraits>::~DViewCArrayKokkos() {}
// End DViewCArrayKokkos


/////////////////////////
// DCMatrixKokkos
/////////////////////////
template <typename T, typename Layout = DefaultLayout, typename ExecSpace = DefaultExecSpace, typename MemoryTraits = void>
class DCMatrixKokkos {

    // this is manage
    using TArray1D = Kokkos::DualView<T*, Layout, ExecSpace, MemoryTraits>;
    
private:
    size_t dims_[7];
    size_t length_;
    size_t order_;  // tensor order (rank)
    TArray1D this_matrix_;

public:
    // Data member to access host view
    ViewCMatrix <T> host;

    DCMatrixKokkos();
    
    DCMatrixKokkos(size_t dim1, const std::string& tag_string = DEFAULTSTRINGMATRIX);

    DCMatrixKokkos(size_t dim1, size_t dim2, const std::string& tag_string = DEFAULTSTRINGMATRIX);

    DCMatrixKokkos (size_t dim1, size_t dim2, size_t dim3, const std::string& tag_string = DEFAULTSTRINGMATRIX);

    DCMatrixKokkos(size_t dim1, size_t dim2, size_t dim3,
                 size_t dim4, const std::string& tag_string = DEFAULTSTRINGMATRIX);

    DCMatrixKokkos(size_t dim1, size_t dim2, size_t dim3,
                 size_t dim4, size_t dim5, const std::string& tag_string = DEFAULTSTRINGMATRIX);

    DCMatrixKokkos(size_t dim1, size_t dim2, size_t dim3,
                 size_t dim4, size_t dim5, size_t dim6, const std::string& tag_string = DEFAULTSTRINGMATRIX);

    DCMatrixKokkos(size_t dim1, size_t dim2, size_t dim3,
                 size_t dim4, size_t dim5, size_t dim6,
                 size_t dim7, const std::string& tag_string = DEFAULTSTRINGMATRIX);
    
    KOKKOS_INLINE_FUNCTION
    T& operator()(size_t i) const;

    KOKKOS_INLINE_FUNCTION
    T& operator()(size_t i, size_t j) const;

    KOKKOS_INLINE_FUNCTION
    T& operator()(size_t i, size_t j, size_t k) const;

    KOKKOS_INLINE_FUNCTION
    T& operator()(size_t i, size_t j, size_t k, size_t l) const;

    KOKKOS_INLINE_FUNCTION
    T& operator()(size_t i, size_t j, size_t k, size_t l, size_t m) const;

    KOKKOS_INLINE_FUNCTION
    T& operator()(size_t i, size_t j, size_t k, size_t l, size_t m,
                  size_t n) const;

    KOKKOS_INLINE_FUNCTION
    T& operator()(size_t i, size_t j, size_t k, size_t l, size_t m,
                  size_t n, size_t o) const;
    
    KOKKOS_INLINE_FUNCTION
    DCMatrixKokkos& operator=(const DCMatrixKokkos& temp);

    // GPU Method
    // Method that returns size
    KOKKOS_INLINE_FUNCTION
    size_t size() const;

    // Host Method
    // Method that returns size
    KOKKOS_INLINE_FUNCTION
    size_t extent() const;

    KOKKOS_INLINE_FUNCTION
    size_t dims(size_t i) const;

    KOKKOS_INLINE_FUNCTION
    size_t order() const;
 
    // Method returns the raw device pointer of the Kokkos DualView
    KOKKOS_INLINE_FUNCTION
    T* device_pointer() const;

    // Method returns the raw host pointer of the Kokkos DualView
    KOKKOS_INLINE_FUNCTION
    T* host_pointer() const;

    // Method that update host view
    void update_host();

    // Method that update device view
    void update_device();

<<<<<<< HEAD
    // set values on host to input
    void set_values(T val);
=======
    // Get the name of the view
    KOKKOS_INLINE_FUNCTION
    const std::string get_name() const;
>>>>>>> b0625941

    // Deconstructor
    KOKKOS_INLINE_FUNCTION
    ~DCMatrixKokkos ();

}; // End of DCMatrixKokkos declarations

// Default constructor
template <typename T, typename Layout, typename ExecSpace, typename MemoryTraits>
DCMatrixKokkos<T,Layout,ExecSpace,MemoryTraits>::DCMatrixKokkos() {
    length_ = order_ = 0;
    for (int i = 0; i < 7; i++) {
        dims_[i] = 0;
    }
}

// Overloaded 1D constructor
template <typename T, typename Layout, typename ExecSpace, typename MemoryTraits>
DCMatrixKokkos<T,Layout,ExecSpace,MemoryTraits>::DCMatrixKokkos(size_t dim1, const std::string& tag_string) {
    
    dims_[0] = dim1;
    order_ = 1;
    length_ = dim1;
    this_matrix_ = TArray1D(tag_string, length_);
    // Create host ViewCMatrix
    host = ViewCMatrix <T> (this_matrix_.h_view.data(), dim1);
}

// Overloaded 2D constructor
template <typename T, typename Layout, typename ExecSpace, typename MemoryTraits>
DCMatrixKokkos<T,Layout,ExecSpace,MemoryTraits>::DCMatrixKokkos(size_t dim1, size_t dim2, const std::string& tag_string) {
    
    dims_[0] = dim1;
    dims_[1] = dim2;
    order_ = 2;
    length_ = (dim1 * dim2);
    this_matrix_ = TArray1D(tag_string, length_);
    // Create host ViewCMatrix
    host = ViewCMatrix <T> (this_matrix_.h_view.data(), dim1, dim2);
}

template <typename T, typename Layout, typename ExecSpace, typename MemoryTraits>
DCMatrixKokkos<T,Layout,ExecSpace,MemoryTraits>::DCMatrixKokkos(size_t dim1, size_t dim2,
                              size_t dim3, const std::string& tag_string) {
    
    dims_[0] = dim1;
    dims_[1] = dim2;
    dims_[2] = dim3;
    order_ = 3;
    length_ = (dim1 * dim2 * dim3);
    this_matrix_ = TArray1D(tag_string, length_);
    // Create host ViewCMatrix
    host = ViewCMatrix <T> (this_matrix_.h_view.data(), dim1, dim2, dim3);
}

template <typename T, typename Layout, typename ExecSpace, typename MemoryTraits>
DCMatrixKokkos<T,Layout,ExecSpace,MemoryTraits>::DCMatrixKokkos(size_t dim1, size_t dim2,
                              size_t dim3, size_t dim4, const std::string& tag_string) {
    
    dims_[0] = dim1;
    dims_[1] = dim2;
    dims_[2] = dim3;
    dims_[3] = dim4;
    order_ = 4;
    length_ = (dim1 * dim2 * dim3 * dim4);
    this_matrix_ = TArray1D(tag_string, length_);
    // Create host ViewCMatrix
    host = ViewCMatrix <T> (this_matrix_.h_view.data(), dim1, dim2, dim3, dim4);
}

template <typename T, typename Layout, typename ExecSpace, typename MemoryTraits>
DCMatrixKokkos<T,Layout,ExecSpace,MemoryTraits>::DCMatrixKokkos(size_t dim1, size_t dim2,
                              size_t dim3, size_t dim4,
                              size_t dim5, const std::string& tag_string) {
    
    dims_[0] = dim1;
    dims_[1] = dim2;
    dims_[2] = dim3;
    dims_[3] = dim4;
    dims_[4] = dim5;
    order_ = 5;
    length_ = (dim1 * dim2 * dim3 * dim4 * dim5);
    this_matrix_ = TArray1D(tag_string, length_);
    // Create host ViewCMatrix
    host = ViewCMatrix <T> (this_matrix_.h_view.data(), dim1, dim2, dim3, dim4, dim5);
}

template <typename T, typename Layout, typename ExecSpace, typename MemoryTraits>
DCMatrixKokkos<T,Layout,ExecSpace,MemoryTraits>::DCMatrixKokkos(size_t dim1, size_t dim2,
                              size_t dim3, size_t dim4,
                              size_t dim5, size_t dim6, const std::string& tag_string) {
    
    dims_[0] = dim1;
    dims_[1] = dim2;
    dims_[2] = dim3;
    dims_[3] = dim4;
    dims_[4] = dim5;
    dims_[5] = dim6;
    order_ = 6;
    length_ = (dim1 * dim2 * dim3 * dim4 * dim5 * dim6);
    this_matrix_ = TArray1D(tag_string, length_);
    // Create host ViewCMatrix
    host = ViewCMatrix <T> (this_matrix_.h_view.data(), dim1, dim2, dim3, dim4, dim5, dim6);
}

template <typename T, typename Layout, typename ExecSpace, typename MemoryTraits>
DCMatrixKokkos<T,Layout,ExecSpace,MemoryTraits>::DCMatrixKokkos(size_t dim1, size_t dim2,
                              size_t dim3, size_t dim4,
                              size_t dim5, size_t dim6,
                              size_t dim7, const std::string& tag_string) {
    
    dims_[0] = dim1;
    dims_[1] = dim2;
    dims_[2] = dim3;
    dims_[3] = dim4;
    dims_[4] = dim5;
    dims_[5] = dim6;
    dims_[6] = dim7;
    order_ = 7;
    length_ = (dim1 * dim2 * dim3 * dim4 * dim5 * dim6 * dim7);
    this_matrix_ = TArray1D(tag_string, length_);
    // Create host ViewCMatrix
    host = ViewCMatrix <T> (this_matrix_.h_view.data(), dim1, dim2, dim3, dim4, dim5, dim6, dim7);
}

template <typename T, typename Layout, typename ExecSpace, typename MemoryTraits>
KOKKOS_INLINE_FUNCTION
T& DCMatrixKokkos<T,Layout,ExecSpace,MemoryTraits>::operator()(size_t i) const {
    assert(order_ == 1 && "Tensor order (rank) does not match constructor in DCMatrixKokkos 1D!");
    assert(i >= 1 && i <= dims_[0] && "i is out of bounds in DCMatrixKokkos 1D!");
    return this_matrix_.d_view((i - 1));
}

template <typename T, typename Layout, typename ExecSpace, typename MemoryTraits>
KOKKOS_INLINE_FUNCTION
T& DCMatrixKokkos<T,Layout,ExecSpace,MemoryTraits>::operator()(size_t i, size_t j) const {
    assert(order_ == 2 && "Tensor order (rank) does not match constructor in DCMatrixKokkos 2D!");
    assert(i >= 1 && i <= dims_[0] && "i is out of bounds in DCMatrixKokkos 2D!");
    assert(j >= 1 && j <= dims_[1] && "j is out of bounds in DCMatrixKokkos 2D!");
    return this_matrix_.d_view((j - 1) + ((i - 1) * dims_[1]));
}

template <typename T, typename Layout, typename ExecSpace, typename MemoryTraits>
KOKKOS_INLINE_FUNCTION
T& DCMatrixKokkos<T,Layout,ExecSpace,MemoryTraits>::operator()(size_t i, size_t j, size_t k) const {
    assert(order_ == 3 && "Tensor order (rank) does not match constructor in DCMatrixKokkos 3D!");
    assert(i >= 1 && i <= dims_[0] && "i is out of bounds in DCMatrixKokkos 3D!");
    assert(j >= 1 && j <= dims_[1] && "j is out of bounds in DCMatrixKokkos 3D!");
    assert(k >= 1 && k <= dims_[2] && "k is out of bounds in DCMatrixKokkos 3D!");
    return this_matrix_.d_view((k - 1) + ((j - 1) * dims_[2])
                                       + ((i - 1) * dims_[2] * dims_[1]));
}

template <typename T, typename Layout, typename ExecSpace, typename MemoryTraits>
KOKKOS_INLINE_FUNCTION
T& DCMatrixKokkos<T,Layout,ExecSpace,MemoryTraits>::operator()(size_t i, size_t j, size_t k, size_t l) const {
    assert(order_ == 4 && "Tensor order (rank) does not match constructor in DCMatrixKokkos 4D!");
    assert(i >= 1 && i <= dims_[0] && "i is out of bounds in DCMatrixKokkos 4D!");
    assert(j >= 1 && j <= dims_[1] && "j is out of bounds in DCMatrixKokkos 4D!");
    assert(k >= 1 && k <= dims_[2] && "k is out of bounds in DCMatrixKokkos 4D!");
    assert(l >= 1 && l <= dims_[3] && "l is out of bounds in DCMatrixKokkos 4D!");
    return this_matrix_.d_view((l - 1) + ((k - 1) * dims_[3])
                                       + ((j - 1) * dims_[3] * dims_[2])
                                       + ((i - 1) * dims_[3] * dims_[2] * dims_[1]));
}

template <typename T, typename Layout, typename ExecSpace, typename MemoryTraits>
KOKKOS_INLINE_FUNCTION
T& DCMatrixKokkos<T,Layout,ExecSpace,MemoryTraits>::operator()(size_t i, size_t j, size_t k, size_t l,
                               size_t m) const {
    assert(order_ == 5 && "Tensor order (rank) does not match constructor in DCMatrixKokkos 5D!");
    assert(i >= 1 && i <= dims_[0] && "i is out of bounds in DCMatrixKokkos 5D!");
    assert(j >= 1 && j <= dims_[1] && "j is out of bounds in DCMatrixKokkos 5D!");
    assert(k >= 1 && k <= dims_[2] && "k is out of bounds in DCMatrixKokkos 5D!");
    assert(l >= 1 && l <= dims_[3] && "l is out of bounds in DCMatrixKokkos 5D!");
    assert(m >= 1 && m <= dims_[4] && "m is out of bounds in DCMatrixKokkos 5D!");
    return this_matrix_.d_view((m - 1) + ((l - 1) * dims_[4])
                                       + ((k - 1) * dims_[4] * dims_[3])
                                       + ((j - 1) * dims_[4] * dims_[3] * dims_[2])
                                       + ((i - 1) * dims_[4] * dims_[3] * dims_[2] * dims_[1]));
}

template <typename T, typename Layout, typename ExecSpace, typename MemoryTraits>
KOKKOS_INLINE_FUNCTION
T& DCMatrixKokkos<T,Layout,ExecSpace,MemoryTraits>::operator()(size_t i, size_t j, size_t k, size_t l,
                               size_t m, size_t n) const {
    assert(order_ == 6 && "Tensor order (rank) does not match constructor in DCMatrixKokkos 6D!");
    assert(i >= 1 && i <= dims_[0] && "i is out of bounds in DCMatrixKokkos 6D!");
    assert(j >= 1 && j <= dims_[1] && "j is out of bounds in DCMatrixKokkos 6D!");
    assert(k >= 1 && k <= dims_[2] && "k is out of bounds in DCMatrixKokkos 6D!");
    assert(l >= 1 && l <= dims_[3] && "l is out of bounds in DCMatrixKokkos 6D!");
    assert(m >= 1 && m <= dims_[4] && "m is out of bounds in DCMatrixKokkos 6D!");
    assert(n >= 1 && n <= dims_[5] && "n is out of bounds in DCMatrixKokkos 6D!");
    return this_matrix_.d_view((n - 1) + ((m - 1) * dims_[5])
                                       + ((l - 1) * dims_[5] * dims_[4])
                                       + ((k - 1) * dims_[5] * dims_[4] * dims_[3])
                                       + ((j - 1) * dims_[5] * dims_[4] * dims_[3] * dims_[2])
                                       + ((i - 1) * dims_[5] * dims_[4] * dims_[3] * dims_[2] * dims_[1]));
}

template <typename T, typename Layout, typename ExecSpace, typename MemoryTraits>
KOKKOS_INLINE_FUNCTION
T& DCMatrixKokkos<T,Layout,ExecSpace,MemoryTraits>::operator()(size_t i, size_t j, size_t k, size_t l,
                               size_t m, size_t n, size_t o) const {
    assert(order_ == 7 && "Tensor order (rank) does not match constructor in DCMatrixKokkos 7D!");
    assert(i >= 1 && i <= dims_[0] && "i is out of bounds in DCMatrixKokkos 7D!");
    assert(j >= 1 && j <= dims_[1] && "j is out of bounds in DCMatrixKokkos 7D!");
    assert(k >= 1 && k <= dims_[2] && "k is out of bounds in DCMatrixKokkos 7D!");
    assert(l >= 1 && l <= dims_[3] && "l is out of bounds in DCMatrixKokkos 7D!");
    assert(m >= 1 && m <= dims_[4] && "m is out of bounds in DCMatrixKokkos 7D!");
    assert(n >= 1 && n <= dims_[5] && "n is out of bounds in DCMatrixKokkos 7D!");
    assert(o >= 1 && o <= dims_[6] && "o is out of bounds in DCMatrixKokkos 7D!");
    return this_matrix_.d_view((o-1) + ((n - 1) * dims_[6])
                                     + ((m - 1) * dims_[6] * dims_[5])
                                     + ((l - 1) * dims_[6] * dims_[5] * dims_[4])
                                     + ((k - 1) * dims_[6] * dims_[5] * dims_[4] * dims_[3])
                                     + ((j - 1) * dims_[6] * dims_[5] * dims_[4] * dims_[3] * dims_[2])
                                     + ((i - 1) * dims_[6] * dims_[5] * dims_[4] * dims_[3] * dims_[2] * dims_[1]));
}

template <typename T, typename Layout, typename ExecSpace, typename MemoryTraits>
KOKKOS_INLINE_FUNCTION
DCMatrixKokkos<T,Layout,ExecSpace,MemoryTraits>& DCMatrixKokkos<T,Layout,ExecSpace,MemoryTraits>::operator= (const DCMatrixKokkos& temp) {
    
    // Do nothing if the assignment is of the form x = x
    if (this != &temp) {
        for (int iter = 0; iter < temp.order_; iter++){
            dims_[iter] = temp.dims_[iter];
        } // end for

        order_ = temp.order_;
        length_ = temp.length_;
        this_matrix_ = temp.this_matrix_;
        host = temp.host;
    }
    
    return *this;
}

// Return size
template <typename T, typename Layout, typename ExecSpace, typename MemoryTraits>
KOKKOS_INLINE_FUNCTION
size_t DCMatrixKokkos<T,Layout,ExecSpace,MemoryTraits>::size() const {
    return length_;
}

template <typename T, typename Layout, typename ExecSpace, typename MemoryTraits>
KOKKOS_INLINE_FUNCTION
size_t DCMatrixKokkos<T,Layout,ExecSpace,MemoryTraits>::extent() const {
    return length_;
}

template <typename T, typename Layout, typename ExecSpace, typename MemoryTraits>
KOKKOS_INLINE_FUNCTION
size_t DCMatrixKokkos<T,Layout,ExecSpace,MemoryTraits>::dims(size_t i) const {
    i--;
    assert(i < order_ && "DCMatrixKokkos order (rank) does not match constructor, dim[i] does not exist!");
    assert(i >= 0 && dims_[i]>0 && "Access to DCMatrixKokkos dims is out of bounds!");
    return dims_[i];
}

template <typename T, typename Layout, typename ExecSpace, typename MemoryTraits>
KOKKOS_INLINE_FUNCTION
size_t DCMatrixKokkos<T,Layout,ExecSpace,MemoryTraits>::order() const {
    return order_;
}

template <typename T, typename Layout, typename ExecSpace, typename MemoryTraits>
KOKKOS_INLINE_FUNCTION
T* DCMatrixKokkos<T,Layout,ExecSpace,MemoryTraits>::device_pointer() const {
    return this_matrix_.d_view.data();
}

template <typename T, typename Layout, typename ExecSpace, typename MemoryTraits>
KOKKOS_INLINE_FUNCTION
T* DCMatrixKokkos<T,Layout,ExecSpace,MemoryTraits>::host_pointer() const {
    return this_matrix_.h_view.data();
}

template <typename T, typename Layout, typename ExecSpace, typename MemoryTraits>
void DCMatrixKokkos<T,Layout,ExecSpace,MemoryTraits>::update_host() {

    this_matrix_.template modify<typename TArray1D::execution_space>();
    this_matrix_.template sync<typename TArray1D::host_mirror_space>();
}

template <typename T, typename Layout, typename ExecSpace, typename MemoryTraits>
void DCMatrixKokkos<T,Layout,ExecSpace,MemoryTraits>::update_device() {

    this_matrix_.template modify<typename TArray1D::host_mirror_space>();
    this_matrix_.template sync<typename TArray1D::execution_space>();
}

// Get the name of the view
template <typename T, typename Layout, typename ExecSpace, typename MemoryTraits>
KOKKOS_INLINE_FUNCTION
const std::string DCMatrixKokkos<T,Layout,ExecSpace,MemoryTraits>::get_name() const{
    return this_matrix_.view_host().label();
}

template <typename T, typename Layout, typename ExecSpace, typename MemoryTraits>
KOKKOS_INLINE_FUNCTION
void DCMatrixKokkos<T,Layout,ExecSpace,MemoryTraits>::set_values(T val) {
    Kokkos:parallel_for( Kokkos::RangePolicy<> ( 0, length_), KOKKOS_LAMBDA(const int i){
                         this_matrix_.h_view(i) = val;
                         });
}

template <typename T, typename Layout, typename ExecSpace, typename MemoryTraits>
KOKKOS_INLINE_FUNCTION
DCMatrixKokkos<T,Layout,ExecSpace,MemoryTraits>::~DCMatrixKokkos() {}
// End DCMatrixKokkos


/////////////////////////
// DViewCMatrixKokkos
/////////////////////////
template <typename T, typename Layout = DefaultLayout, typename ExecSpace = DefaultExecSpace, typename MemoryTraits = void>
class DViewCMatrixKokkos {

    // this is always unmanaged
    using TArray1DHost = Kokkos::View<T*, Layout, HostSpace, MemoryUnmanaged>;
    // this is manage
    using TArray1D     = Kokkos::View<T*, Layout, ExecSpace, MemoryTraits>;
    typename ExecSpace::memory_space memspace;
    
private:
    size_t dims_[7];
    size_t length_;
    size_t order_;  // tensor order (rank)
    TArray1D this_matrix_;
    TArray1DHost this_matrix_host_;
    T * temp_inp_matrix_;

public:
    DViewCMatrixKokkos();
    
    DViewCMatrixKokkos(T * inp_matrix, size_t dim1, const std::string& tag_string = DEFAULTSTRINGMATRIX);

    DViewCMatrixKokkos(T * inp_matrix, size_t dim1, size_t dim2, const std::string& tag_string = DEFAULTSTRINGMATRIX);

    DViewCMatrixKokkos(T * inp_matrix, size_t dim1, size_t dim2, size_t dim3, const std::string& tag_string = DEFAULTSTRINGMATRIX);

    DViewCMatrixKokkos(T * inp_matrix, size_t dim1, size_t dim2, size_t dim3,
                 size_t dim4, const std::string& tag_string = DEFAULTSTRINGMATRIX);

    DViewCMatrixKokkos(T * inp_matrix, size_t dim1, size_t dim2, size_t dim3,
                 size_t dim4, size_t dim5, const std::string& tag_string = DEFAULTSTRINGMATRIX);

    DViewCMatrixKokkos(T * inp_matrix, size_t dim1, size_t dim2, size_t dim3,
                 size_t dim4, size_t dim5, size_t dim6, const std::string& tag_string = DEFAULTSTRINGMATRIX);

    DViewCMatrixKokkos(T * inp_matrix, size_t dim1, size_t dim2, size_t dim3,
                 size_t dim4, size_t dim5, size_t dim6,
                 size_t dim7, const std::string& tag_string = DEFAULTSTRINGMATRIX);
    
    KOKKOS_INLINE_FUNCTION
    T& operator()(size_t i) const;

    KOKKOS_INLINE_FUNCTION
    T& operator()(size_t i, size_t j) const;

    KOKKOS_INLINE_FUNCTION
    T& operator()(size_t i, size_t j, size_t k) const;

    KOKKOS_INLINE_FUNCTION
    T& operator()(size_t i, size_t j, size_t k, size_t l) const;

    KOKKOS_INLINE_FUNCTION
    T& operator()(size_t i, size_t j, size_t k, size_t l, size_t m) const;

    KOKKOS_INLINE_FUNCTION
    T& operator()(size_t i, size_t j, size_t k, size_t l, size_t m,
                  size_t n) const;

    KOKKOS_INLINE_FUNCTION
    T& operator()(size_t i, size_t j, size_t k, size_t l, size_t m,
                  size_t n, size_t o) const;
    
    KOKKOS_INLINE_FUNCTION
    DViewCMatrixKokkos& operator=(const DViewCMatrixKokkos& temp);

    // GPU Method
    // Method that returns size
    KOKKOS_INLINE_FUNCTION
    size_t size() const;

    // Host Method
    // Method that returns size
    KOKKOS_INLINE_FUNCTION
    size_t extent() const;

    KOKKOS_INLINE_FUNCTION
    size_t dims(size_t i) const;

    KOKKOS_INLINE_FUNCTION
    size_t order() const;
 
    // Method returns the raw device pointer of the Kokkos View
    KOKKOS_INLINE_FUNCTION
    T* device_pointer() const;

    // Method returns the raw host pointer of the Kokkos View
    KOKKOS_INLINE_FUNCTION
    T* host_pointer() const;

    // Data member to access host view
    ViewCMatrix <T> host;

    // Method that update host view
    void update_host();

    // Method that update device view
    void update_device();

<<<<<<< HEAD
    // set values on host to input
    void set_values(T val);
=======
    // Get the name of the view
    KOKKOS_INLINE_FUNCTION
    const std::string get_name() const;
>>>>>>> b0625941

    // Deconstructor
    KOKKOS_INLINE_FUNCTION
    ~DViewCMatrixKokkos ();
}; // End of DViewCMatrixKokkos


// Default constructor
template <typename T, typename Layout, typename ExecSpace, typename MemoryTraits>
DViewCMatrixKokkos<T,Layout,ExecSpace,MemoryTraits>::DViewCMatrixKokkos() {
    length_ = order_ = 0;
    temp_inp_matrix_ = NULL;
    for (int i = 0; i < 7; i++) {
        dims_[i] = 0;
    }
}

// Overloaded 1D constructor
template <typename T, typename Layout, typename ExecSpace, typename MemoryTraits>
DViewCMatrixKokkos<T,Layout,ExecSpace,MemoryTraits>::DViewCMatrixKokkos(T * inp_matrix, size_t dim1, const std::string& tag_string) {
    
    dims_[0] = dim1;
    order_ = 1;
    length_ = dim1;
    // Create a 1D host view of the external allocation
    this_matrix_host_ = TArray1DHost(inp_matrix, length_);
    // Assign temp point to inp_matrix pointer that is passed in
    temp_inp_matrix_ = inp_matrix;
    // Create a device copy of that host view
    this_matrix_ = create_mirror_view_and_copy(Kokkos::view_alloc(memspace, tag_string), this_matrix_host_);
    // Create host ViewCMatrix. Note: inp_matrix and this_matrix_host_.data() are the same pointer
    host = ViewCMatrix <T> (inp_matrix, dim1);
}

// Overloaded 2D constructor
template <typename T, typename Layout, typename ExecSpace, typename MemoryTraits>
DViewCMatrixKokkos<T,Layout,ExecSpace,MemoryTraits>::DViewCMatrixKokkos(T * inp_matrix, size_t dim1, size_t dim2, const std::string& tag_string) {
    
    dims_[0] = dim1;
    dims_[1] = dim2;
    order_ = 2;
    length_ = (dim1 * dim2);
    // Create a 1D host view of the external allocation
    this_matrix_host_ = TArray1DHost(inp_matrix, length_);
    // Assign temp point to inp_matrix pointer that is passed in
    temp_inp_matrix_ = inp_matrix;
    // Create a device copy of that host view
    this_matrix_ = create_mirror_view_and_copy(Kokkos::view_alloc(memspace, tag_string), this_matrix_host_);
    // Create host ViewCMatrix
    host = ViewCMatrix <T> (inp_matrix, dim1, dim2);
}

template <typename T, typename Layout, typename ExecSpace, typename MemoryTraits>
DViewCMatrixKokkos<T,Layout,ExecSpace,MemoryTraits>::DViewCMatrixKokkos(T * inp_matrix, size_t dim1, size_t dim2,
                              size_t dim3, const std::string& tag_string) {
    
    dims_[0] = dim1;
    dims_[1] = dim2;
    dims_[2] = dim3;
    order_ = 3;
    length_ = (dim1 * dim2 * dim3);
    // Create a 1D host view of the external allocation
    this_matrix_host_ = TArray1DHost(inp_matrix, length_);
    // Assign temp point to inp_matrix pointer that is passed in
    temp_inp_matrix_ = inp_matrix;
    // Create a device copy of that host view
    this_matrix_ = create_mirror_view_and_copy(Kokkos::view_alloc(memspace, tag_string), this_matrix_host_);
    // Create host ViewCMatrix
    host = ViewCMatrix <T> (inp_matrix, dim1, dim2, dim3);
}

template <typename T, typename Layout, typename ExecSpace, typename MemoryTraits>
DViewCMatrixKokkos<T,Layout,ExecSpace,MemoryTraits>::DViewCMatrixKokkos(T * inp_matrix, size_t dim1, size_t dim2,
                              size_t dim3, size_t dim4, const std::string& tag_string) {
    
    dims_[0] = dim1;
    dims_[1] = dim2;
    dims_[2] = dim3;
    dims_[3] = dim4;
    order_ = 4;
    length_ = (dim1 * dim2 * dim3 * dim4);
    // Create a 1D host view of the external allocation
    this_matrix_host_ = TArray1DHost(inp_matrix, length_);
    // Assign temp point to inp_matrix pointer that is passed in
    temp_inp_matrix_ = inp_matrix;
    // Create a device copy of that host view
    this_matrix_ = create_mirror_view_and_copy(Kokkos::view_alloc(memspace, tag_string), this_matrix_host_);
    // Create host ViewCMatrix
    host = ViewCMatrix <T> (inp_matrix, dim1, dim2, dim3, dim4);
}

template <typename T, typename Layout, typename ExecSpace, typename MemoryTraits>
DViewCMatrixKokkos<T,Layout,ExecSpace,MemoryTraits>::DViewCMatrixKokkos(T * inp_matrix, size_t dim1, size_t dim2,
                              size_t dim3, size_t dim4, 
                              size_t dim5, const std::string& tag_string) {
    
    dims_[0] = dim1;
    dims_[1] = dim2;
    dims_[2] = dim3;
    dims_[3] = dim4;
    dims_[4] = dim5;
    order_ = 5;
    length_ = (dim1 * dim2 * dim3 * dim4 * dim5);
    // Create a 1D host view of the external allocation
    this_matrix_host_ = TArray1DHost(inp_matrix, length_);
    // Assign temp point to inp_matrix pointer that is passed in
    temp_inp_matrix_ = inp_matrix;
    // Create a device copy of that host view
    this_matrix_ = create_mirror_view_and_copy(Kokkos::view_alloc(memspace, tag_string), this_matrix_host_);
    // Create host ViewCMatrix
    host = ViewCMatrix <T> (inp_matrix, dim1, dim2, dim3, dim4, dim5);
}

template <typename T, typename Layout, typename ExecSpace, typename MemoryTraits>
DViewCMatrixKokkos<T,Layout,ExecSpace,MemoryTraits>::DViewCMatrixKokkos(T * inp_matrix, size_t dim1, size_t dim2,
                              size_t dim3, size_t dim4, 
                              size_t dim5, size_t dim6, const std::string& tag_string) {
    
    dims_[0] = dim1;
    dims_[1] = dim2;
    dims_[2] = dim3;
    dims_[3] = dim4;
    dims_[4] = dim5;
    dims_[5] = dim6;
    order_ = 6;
    length_ = (dim1 * dim2 * dim3 * dim4 * dim5 * dim6);
    // Create a 1D host view of the external allocation
    this_matrix_host_ = TArray1DHost(inp_matrix, length_);
    // Assign temp point to inp_matrix pointer that is passed in
    temp_inp_matrix_ = inp_matrix;
    // Create a device copy of that host view
    this_matrix_ = create_mirror_view_and_copy(Kokkos::view_alloc(memspace, tag_string), this_matrix_host_);
    // Create host ViewCMatrix
    host = ViewCMatrix <T> (inp_matrix, dim1, dim2, dim3, dim4, dim5, dim6);
}

template <typename T, typename Layout, typename ExecSpace, typename MemoryTraits>
DViewCMatrixKokkos<T,Layout,ExecSpace,MemoryTraits>::DViewCMatrixKokkos(T * inp_matrix, size_t dim1, size_t dim2,
                              size_t dim3, size_t dim4,
                              size_t dim5, size_t dim6,
                              size_t dim7, const std::string& tag_string) {
    
    dims_[0] = dim1;
    dims_[1] = dim2;
    dims_[2] = dim3;
    dims_[3] = dim4;
    dims_[4] = dim5;
    dims_[5] = dim6;
    dims_[6] = dim7;
    order_ = 7;
    length_ = (dim1 * dim2 * dim3 * dim4 * dim5 * dim6 * dim7);
    // Create a 1D host view of the external allocation
    this_matrix_host_ = TArray1DHost(inp_matrix, length_);
    // Assign temp point to inp_matrix pointer that is passed in
    temp_inp_matrix_ = inp_matrix;
    // Create a device copy of that host view
    this_matrix_ = create_mirror_view_and_copy(Kokkos::view_alloc(memspace, tag_string), this_matrix_host_);
    // Create host ViewCMatrix
    host = ViewCMatrix <T> (inp_matrix, dim1, dim2, dim3, dim4, dim5, dim6, dim7);
}

template <typename T, typename Layout, typename ExecSpace, typename MemoryTraits>
KOKKOS_INLINE_FUNCTION
T& DViewCMatrixKokkos<T,Layout,ExecSpace,MemoryTraits>::operator()(size_t i) const {
    assert(order_ == 1 && "Tensor order (rank) does not match constructor in DViewCMatrixKokkos 1D!");
    assert(i >= 1 && i <= dims_[0] && "i is out of bounds in DViewCMatrixKokkos 1D!");
    return this_matrix_((i - 1));
}

template <typename T, typename Layout, typename ExecSpace, typename MemoryTraits>
KOKKOS_INLINE_FUNCTION
T& DViewCMatrixKokkos<T,Layout,ExecSpace,MemoryTraits>::operator()(size_t i, size_t j) const {
    assert(order_ == 2 && "Tensor order (rank) does not match constructor in DViewCMatrixKokkos 2D!");
    assert(i >= 1 && i <= dims_[0] && "i is out of bounds in DViewCMatrixKokkos 2D!");
    assert(j >= 1 && j <= dims_[1] && "j is out of bounds in DViewCMatrixKokkos 2D!");
    return this_matrix_((j - 1) + ((i - 1) * dims_[1]));
}

template <typename T, typename Layout, typename ExecSpace, typename MemoryTraits>
KOKKOS_INLINE_FUNCTION
T& DViewCMatrixKokkos<T,Layout,ExecSpace,MemoryTraits>::operator()(size_t i, size_t j, size_t k) const {
    assert(order_ == 3 && "Tensor order (rank) does not match constructor in DViewCMatrixKokkos 3D!");
    assert(i >= 1 && i <= dims_[0] && "i is out of bounds in DViewCMatrixKokkos 3D!");
    assert(j >= 1 && j <= dims_[1] && "j is out of bounds in DViewCMatrixKokkos 3D!");
    assert(k >= 1 && k <= dims_[2] && "k is out of bounds in DViewCMatrixKokkos 3D!");
    return this_matrix_((k - 1) + ((j - 1) * dims_[2])
                                + ((i - 1) * dims_[2] * dims_[1]));
}

template <typename T, typename Layout, typename ExecSpace, typename MemoryTraits>
KOKKOS_INLINE_FUNCTION
T& DViewCMatrixKokkos<T,Layout,ExecSpace,MemoryTraits>::operator()(size_t i, size_t j, size_t k, size_t l) const {
    assert(order_ == 4 && "Tensor order (rank) does not match constructor in DViewCMatrixKokkos 4D!");
    assert(i >= 1 && i <= dims_[0] && "i is out of bounds in DViewCMatrixKokkos 4D!");
    assert(j >= 1 && j <= dims_[1] && "j is out of bounds in DViewCMatrixKokkos 4D!");
    assert(k >= 1 && k <= dims_[2] && "k is out of bounds in DViewCMatrixKokkos 4D!");
    assert(l >= 1 && l <= dims_[3] && "l is out of bounds in DViewCMatrixKokkos 4D!");
    return this_matrix_((l - 1) + ((k - 1) * dims_[3])
                                + ((j - 1) * dims_[3] * dims_[2])
                                + ((i - 1) * dims_[3] * dims_[2] * dims_[1]));
}

template <typename T, typename Layout, typename ExecSpace, typename MemoryTraits>
KOKKOS_INLINE_FUNCTION
T& DViewCMatrixKokkos<T,Layout,ExecSpace,MemoryTraits>::operator()(size_t i, size_t j, size_t k, size_t l,
                               size_t m) const {
    assert(order_ == 5 && "Tensor order (rank) does not match constructor in DViewCMatrixKokkos 5D!");
    assert(i >= 1 && i <= dims_[0] && "i is out of bounds in DViewCMatrixKokkos 5D!");
    assert(j >= 1 && j <= dims_[1] && "j is out of bounds in DViewCMatrixKokkos 5D!");
    assert(k >= 1 && k <= dims_[2] && "k is out of bounds in DViewCMatrixKokkos 5D!");
    assert(l >= 1 && l <= dims_[3] && "l is out of bounds in DViewCMatrixKokkos 5D!");
    assert(m >= 1 && m <= dims_[4] && "m is out of bounds in DViewCMatrixKokkos 5D!");
    return this_matrix_((m - 1) + ((l - 1) * dims_[4])
                                + ((k - 1) * dims_[4] * dims_[3])
                                + ((j - 1) * dims_[4] * dims_[3] * dims_[2])
                                + ((i - 1) * dims_[4] * dims_[3] * dims_[2] * dims_[1]));
}

template <typename T, typename Layout, typename ExecSpace, typename MemoryTraits>
KOKKOS_INLINE_FUNCTION
T& DViewCMatrixKokkos<T,Layout,ExecSpace,MemoryTraits>::operator()(size_t i, size_t j, size_t k, size_t l,
                               size_t m, size_t n) const {
    assert(order_ == 6 && "Tensor order (rank) does not match constructor in DViewCMatrixKokkos 6D!");
    assert(i >= 1 && i <= dims_[0] && "i is out of bounds in DViewCMatrixKokkos 6D!");
    assert(j >= 1 && j <= dims_[1] && "j is out of bounds in DViewCMatrixKokkos 6D!");
    assert(k >= 1 && k <= dims_[2] && "k is out of bounds in DViewCMatrixKokkos 6D!");
    assert(l >= 1 && l <= dims_[3] && "l is out of bounds in DViewCMatrixKokkos 6D!");
    assert(m >= 1 && m <= dims_[4] && "m is out of bounds in DViewCMatrixKokkos 6D!");
    assert(n >= 1 && n <= dims_[5] && "n is out of bounds in DViewCMatrixKokkos 6D!");
    return this_matrix_((n - 1) + ((m - 1) * dims_[5])
                                + ((l - 1) * dims_[5] * dims_[4])
                                + ((k - 1) * dims_[5] * dims_[4] * dims_[3])
                                + ((j - 1) * dims_[5] * dims_[4] * dims_[3] * dims_[2])
                                + ((i - 1) * dims_[5] * dims_[4] * dims_[3] * dims_[2] * dims_[1]));
}

template <typename T, typename Layout, typename ExecSpace, typename MemoryTraits>
KOKKOS_INLINE_FUNCTION
T& DViewCMatrixKokkos<T,Layout,ExecSpace,MemoryTraits>::operator()(size_t i, size_t j, size_t k, size_t l,
                               size_t m, size_t n, size_t o) const {
    assert(order_ == 7 && "Tensor order (rank) does not match constructor in DViewCMatrixKokkos 7D!");
    assert(i >= 1 && i <= dims_[0] && "i is out of bounds in DViewCMatrixKokkos 7D!");
    assert(j >= 1 && j <= dims_[1] && "j is out of bounds in DViewCMatrixKokkos 7D!");
    assert(k >= 1 && k <= dims_[2] && "k is out of bounds in DViewCMatrixKokkos 7D!");
    assert(l >= 1 && l <= dims_[3] && "l is out of bounds in DViewCMatrixKokkos 7D!");
    assert(m >= 1 && m <= dims_[4] && "m is out of bounds in DViewCMatrixKokkos 7D!");
    assert(n >= 1 && n <= dims_[5] && "n is out of bounds in DViewCMatrixKokkos 7D!");
    assert(o >= 1 && o <= dims_[6] && "o is out of bounds in DViewCMatrixKokkos 7D!");
    return this_matrix_(o + ((n - 1) * dims_[6])
                          + ((m - 1) * dims_[6] * dims_[5])
                          + ((l - 1) * dims_[6] * dims_[5] * dims_[4])
                          + ((k - 1) * dims_[6] * dims_[5] * dims_[4] * dims_[3])
                          + ((j - 1) * dims_[6] * dims_[5] * dims_[4] * dims_[3] * dims_[2])
                          + ((i - 1) * dims_[6] * dims_[5] * dims_[4] * dims_[3] * dims_[2] * dims_[1]));
}

template <typename T, typename Layout, typename ExecSpace, typename MemoryTraits>
KOKKOS_INLINE_FUNCTION
DViewCMatrixKokkos<T,Layout,ExecSpace,MemoryTraits>& DViewCMatrixKokkos<T,Layout,ExecSpace,MemoryTraits>::operator= (const DViewCMatrixKokkos& temp) {
    
    // Do nothing if the assignment is of the form x = x
    if (this != &temp) {
        for (int iter = 0; iter < temp.order_; iter++){
            dims_[iter] = temp.dims_[iter];
        } // end for

        order_ = temp.order_;
        length_ = temp.length_;
        temp_inp_matrix_ = temp.temp_inp_matrix_;
        this_matrix_host_ = temp.this_matrix_host_;
        this_matrix_ = temp.this_matrix_;
        host = temp.host;
    }
    
    return *this;
}

// Return size
template <typename T, typename Layout, typename ExecSpace, typename MemoryTraits>
KOKKOS_INLINE_FUNCTION
size_t DViewCMatrixKokkos<T,Layout,ExecSpace,MemoryTraits>::size() const {
    return length_;
}

template <typename T, typename Layout, typename ExecSpace, typename MemoryTraits>
KOKKOS_INLINE_FUNCTION
size_t DViewCMatrixKokkos<T,Layout,ExecSpace,MemoryTraits>::extent() const {
    return length_;
}

template <typename T, typename Layout, typename ExecSpace, typename MemoryTraits>
KOKKOS_INLINE_FUNCTION
size_t DViewCMatrixKokkos<T,Layout,ExecSpace,MemoryTraits>::dims(size_t i) const {
    i--;
    assert(i < order_ && "DViewCMatrixKokkos order (rank) does not match constructor, dim[i] does not exist!");
    assert(i >= 0 && dims_[i]>0 && "Access to DViewCMatrixKokkos dims is out of bounds!");
    return dims_[i];
}

template <typename T, typename Layout, typename ExecSpace, typename MemoryTraits>
KOKKOS_INLINE_FUNCTION
size_t DViewCMatrixKokkos<T,Layout,ExecSpace,MemoryTraits>::order() const {
    return order_;
}

template <typename T, typename Layout, typename ExecSpace, typename MemoryTraits>
KOKKOS_INLINE_FUNCTION
T* DViewCMatrixKokkos<T,Layout,ExecSpace,MemoryTraits>::device_pointer() const {
    return this_matrix_.data();
}

template <typename T, typename Layout, typename ExecSpace, typename MemoryTraits>
KOKKOS_INLINE_FUNCTION
T* DViewCMatrixKokkos<T,Layout,ExecSpace,MemoryTraits>::host_pointer() const {
    return this_matrix_host_.data();
}

template <typename T, typename Layout, typename ExecSpace, typename MemoryTraits>
void DViewCMatrixKokkos<T,Layout,ExecSpace,MemoryTraits>::update_host() {
    // Deep copy of device view to host view
    deep_copy(this_matrix_host_, this_matrix_);
}

template <typename T, typename Layout, typename ExecSpace, typename MemoryTraits>
void DViewCMatrixKokkos<T,Layout,ExecSpace,MemoryTraits>::update_device() {
    // Deep copy of host view to device view
    deep_copy(this_matrix_, this_matrix_host_);
}

// Get the name of the view
template <typename T, typename Layout, typename ExecSpace, typename MemoryTraits>
KOKKOS_INLINE_FUNCTION
const std::string DViewCMatrixKokkos<T,Layout,ExecSpace,MemoryTraits>::get_name() const{
    return this_matrix_.label();
}

template <typename T, typename Layout, typename ExecSpace, typename MemoryTraits>
KOKKOS_INLINE_FUNCTION
void DViewCMatrixKokkos<T,Layout,ExecSpace,MemoryTraits>::set_values(T val) {
    Kokkos:parallel_for( Kokkos::RangePolicy<> ( 0, length_), KOKKOS_LAMBDA(const int i){
                         this_matrix_host_(i) = val;
                         });
}

template <typename T, typename Layout, typename ExecSpace, typename MemoryTraits>
KOKKOS_INLINE_FUNCTION
DViewCMatrixKokkos<T,Layout,ExecSpace,MemoryTraits>::~DViewCMatrixKokkos() {}
// End DViewCMatrixKokkos


/*! \brief Kokkos version of the serial RaggedRightArray class.
 *
 */
template <typename T, typename Layout = DefaultLayout, typename ExecSpace = DefaultExecSpace,
 typename MemoryTraits = void, typename ILayout = Layout>
class RaggedRightArrayKokkos {

    using TArray1D = Kokkos::View<T*, Layout, ExecSpace, MemoryTraits>;
    using SArray1D = Kokkos::View<size_t *,Layout, ExecSpace, MemoryTraits>;
    using Strides1D = Kokkos::View<size_t *,ILayout, ExecSpace, MemoryTraits>;
    
private:
    TArray1D array_;
    
    size_t dim1_;
    size_t length_;
    
public:
    // Default constructor
    RaggedRightArrayKokkos();
    
    //--- 2D array access of a ragged right array ---
    
    // Overload constructor for a CArrayKokkos
    RaggedRightArrayKokkos(CArrayKokkos<size_t,ILayout,ExecSpace,MemoryTraits> &strides_array, const std::string& tag_string = DEFAULTSTRINGARRAY);

    // Overload constructor for a DCArrayKokkos
    RaggedRightArrayKokkos(DCArrayKokkos<size_t,ILayout,ExecSpace,MemoryTraits> &strides_array, const std::string& tag_string = DEFAULTSTRINGARRAY);
    
    // Overload constructor for a ViewCArray
    RaggedRightArrayKokkos(ViewCArray<size_t> &strides_array, const std::string& tag_string = DEFAULTSTRINGARRAY);
    
    // Overloaded constructor for a traditional array
    RaggedRightArrayKokkos(size_t* strides_array, size_t some_dim1, const std::string& tag_string = DEFAULTSTRINGARRAY);
    
    // A method to return the stride size
    KOKKOS_INLINE_FUNCTION
    size_t stride(size_t i) const;

    // Host method to return the stride size
    size_t stride_host(size_t i) const;
    
    // A method to increase the number of column entries, i.e.,
    // the stride size. Used with the constructor for building
    // the stride_array dynamically.
    // DO NOT USE with the constructures with a strides_array
    KOKKOS_INLINE_FUNCTION
    size_t& build_stride(const size_t i) const;
    
    KOKKOS_INLINE_FUNCTION
    void stride_finalize() const;
    
    // Overload operator() to access data as array(i,j)
    // where i=[0:N-1], j=[stride(i)]
    KOKKOS_INLINE_FUNCTION
    T& operator()(size_t i, size_t j) const;

    // method to return total size
    KOKKOS_INLINE_FUNCTION
    size_t size(){
      return length_;
    }
    
    //setup start indices
    void data_setup(const std::string& tag_string);
    
    KOKKOS_INLINE_FUNCTION
    T* pointer();

    //return the view
    KOKKOS_INLINE_FUNCTION
    TArray1D get_kokkos_view();

    // Get the name of the view
    KOKKOS_INLINE_FUNCTION
    const std::string get_name() const;

    // Kokkos views of strides and start indices
    Strides1D mystrides_;
    SArray1D start_index_;
    
    KOKKOS_INLINE_FUNCTION
    RaggedRightArrayKokkos& operator= (const RaggedRightArrayKokkos &temp);

    //initialize start indices view
    class init_start_indices_functor{
      public:
      SArray1D mystart_index_;
      init_start_indices_functor(SArray1D tempstart_index_){
        mystart_index_ = tempstart_index_;
      }
      KOKKOS_INLINE_FUNCTION void operator()(const int index) const {
        mystart_index_(index) = 0;
      }
    };

    //setup start indices view
    class setup_start_indices_functor{
        public:
        SArray1D mystart_index_;
        Strides1D mytemp_strides_;
        setup_start_indices_functor(SArray1D tempstart_index_, Strides1D temp_strides_){
          mystart_index_ = tempstart_index_;
          mytemp_strides_ = temp_strides_;
        }
        KOKKOS_INLINE_FUNCTION void operator()(const int index, int& update, bool final) const {
          // Load old value in case we update it before accumulating
            const size_t count = mytemp_strides_(index);
            update += count;
            if (final) {
                mystart_index_((index+1)) = update;
            }
        }
    };

    //setup length of view
    class setup_length_functor{
        public:
        //kokkos needs this typedef named
        typedef size_t value_type;
        // This is helpful for determining the right index type,
        // especially if you expect to need a 64-bit index.
        //typedef Kokkos::View<size_t*>::size_type size_type;
        Strides1D mytemp_strides_;
        setup_length_functor(Strides1D temp_strides_){
          mytemp_strides_ = temp_strides_;
        }
        KOKKOS_INLINE_FUNCTION void operator()(const int index, size_t& update) const {
            //const size_t count = mytemp_strides_(index);
            update += mytemp_strides_(index);
        }
    };

    //sets final 1D array size
    class finalize_stride_functor{
        public:
        SArray1D mystart_index_;
        finalize_stride_functor(SArray1D tempstart_index_){
          mystart_index_ = tempstart_index_;
        }
        KOKKOS_INLINE_FUNCTION void operator()(const int index, int& update, bool final) const {
          // Load old value in case we update it before accumulating
            const size_t count = mystart_index_(index+1);
            update += count;
            if (final) {
                mystart_index_((index+1)) = update;
            }
        }
    };

    // Destructor
    KOKKOS_INLINE_FUNCTION
    ~RaggedRightArrayKokkos ( );
}; // End of RaggedRightArray

template <typename T, typename Layout, typename ExecSpace, typename MemoryTraits, typename ILayout>
RaggedRightArrayKokkos<T,Layout,ExecSpace,MemoryTraits,ILayout>::RaggedRightArrayKokkos() {
    dim1_ = length_ = 0;
}

// Overloaded constructor
template <typename T, typename Layout, typename ExecSpace, typename MemoryTraits, typename ILayout>
RaggedRightArrayKokkos<T,Layout,ExecSpace,MemoryTraits,ILayout>::RaggedRightArrayKokkos(CArrayKokkos<size_t,ILayout,ExecSpace,MemoryTraits> &strides_array,
                                                                                        const std::string& tag_string) {
    mystrides_ = strides_array.get_kokkos_view();
    dim1_ = strides_array.extent();
    data_setup(tag_string);
} // End constructor

// Overloaded constructor
template <typename T, typename Layout, typename ExecSpace, typename MemoryTraits, typename ILayout>
RaggedRightArrayKokkos<T,Layout,ExecSpace,MemoryTraits,ILayout>::RaggedRightArrayKokkos(DCArrayKokkos<size_t,ILayout,ExecSpace,MemoryTraits> &strides_array,
                                                                                        const std::string& tag_string) {
    mystrides_ = strides_array.get_kokkos_dual_view().d_view;
    dim1_ = strides_array.extent();
    data_setup(tag_string);
} // End constructor

// Overloaded constructor
template <typename T, typename Layout, typename ExecSpace, typename MemoryTraits, typename ILayout>
RaggedRightArrayKokkos<T,Layout,ExecSpace,MemoryTraits,ILayout>::RaggedRightArrayKokkos(ViewCArray<size_t> &strides_array,
                                                                                         const std::string& tag_string) {
} // End constructor

// Overloaded constructor
template <typename T, typename Layout, typename ExecSpace, typename MemoryTraits, typename ILayout>
RaggedRightArrayKokkos<T,Layout,ExecSpace,MemoryTraits,ILayout>::RaggedRightArrayKokkos(size_t* strides_array,  size_t some_dim1,
                                                                                        const std::string& tag_string) {
    mystrides_.assign_data(strides_array);
    dim1_ = some_dim1;
    data_setup(tag_string);
} // End constructor

//setup start indices
template <typename T, typename Layout, typename ExecSpace, typename MemoryTraits, typename ILayout>
void RaggedRightArrayKokkos<T,Layout,ExecSpace,MemoryTraits,ILayout>::data_setup(const std::string& tag_string) {
    //allocate start indices
    std::string append_indices_string("start_indices");
    std::string append_array_string("array");
    std::string temp_copy_string = tag_string;
    std::string start_index_tag_string = temp_copy_string.append(append_indices_string);
    temp_copy_string = tag_string;
    std::string array_tag_string = temp_copy_string.append(append_array_string);

    start_index_ = SArray1D(start_index_tag_string,dim1_ + 1);
    #ifdef HAVE_CLASS_LAMBDA
    Kokkos::parallel_for("StartValuesInit", dim1_+1, KOKKOS_CLASS_LAMBDA(const int i) {
      start_index_(i) = 0;
    });
    #else
    init_start_indices_functor execution_functor(start_index_);
    Kokkos::parallel_for("StartValuesInit", dim1_+1,execution_functor);
    #endif

    #ifdef HAVE_CLASS_LAMBDA
    Kokkos::parallel_scan("StartValuesSetup", dim1_, KOKKOS_CLASS_LAMBDA(const int i, int& update, const bool final) {
            // Load old value in case we update it before accumulating
            const size_t count = mystrides_(i);
            update += count;
            if (final) {
                start_index_((i+1)) = update;
            }

        });
    #else
    setup_start_indices_functor setup_execution_functor(start_index_, mystrides_);
    Kokkos::parallel_scan("StartValuesSetup", dim1_,setup_execution_functor);
    #endif

    //compute length of the storage
    #ifdef HAVE_CLASS_LAMBDA
    Kokkos::parallel_reduce("LengthSetup", dim1_, KOKKOS_CLASS_LAMBDA(const int i, int& update) {
            // Load old value in case we update it before accumulating
            update += mystrides_(i);
        }, length_);
    #else
    setup_length_functor length_functor(mystrides_);
    Kokkos::parallel_reduce("LengthSetup", dim1_, length_functor, length_);
    #endif

    //allocate view
    array_ = TArray1D(array_tag_string, length_);
}

// A method to return the stride size
template <typename T, typename Layout, typename ExecSpace, typename MemoryTraits, typename ILayout>
KOKKOS_INLINE_FUNCTION
size_t RaggedRightArrayKokkos<T,Layout,ExecSpace,MemoryTraits,ILayout>::stride(size_t i) const {
    // Ensure that i is within bounds
    assert(i < (dim1_) && "i is greater than dim1_ in RaggedRightArray");
    return mystrides_(i);
}

// Method to build the stride (non-Kokkos push back)
template <typename T, typename Layout, typename ExecSpace, typename MemoryTraits, typename ILayout>
KOKKOS_INLINE_FUNCTION
size_t& RaggedRightArrayKokkos<T,Layout,ExecSpace,MemoryTraits,ILayout>::build_stride(const size_t i) const {
    return start_index_(i+1);
}

// Method to finalize stride
template <typename T, typename Layout, typename ExecSpace, typename MemoryTraits, typename ILayout>
KOKKOS_INLINE_FUNCTION
void RaggedRightArrayKokkos<T,Layout,ExecSpace,MemoryTraits,ILayout>::stride_finalize() const {
    
    #ifdef HAVE_CLASS_LAMBDA
    Kokkos::parallel_scan("StartValues", dim1_, KOKKOS_CLASS_LAMBDA(const int i, int& update, const bool final) {
            // Load old value in case we update it before accumulating
            const size_t count = start_index_(i+1);
            update += count;
            if (final) {
                start_index_((i+1)) = update;
            }

        });
    #else
    finalize_stride_functor execution_functor(start_index_);
    Kokkos::parallel_scan("StartValues", dim1_,execution_functor);
    #endif
    Kokkos::fence();
}


// Overload operator() to access data as array(i,j)
// where i=[0:N-1], j=[0:stride(i)]
template <typename T, typename Layout, typename ExecSpace, typename MemoryTraits, typename ILayout>
KOKKOS_INLINE_FUNCTION
T& RaggedRightArrayKokkos<T,Layout,ExecSpace,MemoryTraits,ILayout>::operator()(size_t i, size_t j) const {
    // Get the 1D array index
    size_t start = start_index_(i);
    
    // asserts
    assert(i < dim1_ && "i is out of dim1 bounds in RaggedRightArrayKokkos");  // die if >= dim1
    assert(j < stride(i) && "j is out of stride bounds in RaggedRightArrayKokkos");  // die if >= stride
    
    return array_(j + start);
} // End operator()

template <typename T, typename Layout, typename ExecSpace, typename MemoryTraits, typename ILayout>
KOKKOS_INLINE_FUNCTION
T* RaggedRightArrayKokkos<T,Layout,ExecSpace,MemoryTraits,ILayout>::pointer() {
    return array_.data();
}


template <typename T, typename Layout, typename ExecSpace, typename MemoryTraits, typename ILayout>
KOKKOS_INLINE_FUNCTION
RaggedRightArrayKokkos<T,Layout,ExecSpace,MemoryTraits,ILayout> & RaggedRightArrayKokkos<T,Layout,ExecSpace,MemoryTraits,ILayout>::
  operator= (const RaggedRightArrayKokkos<T,Layout,ExecSpace,MemoryTraits,ILayout> &temp) {

  if (this != &temp) {
      /*
    SArray1D tempdim = SArray1D("tempdim", 1);
    auto h_tempdim = HostMirror(tempdim);
    Kokkos::parallel_for("StrideDim", 1, KOKKOS_CLASS_LAMBDA(const int&) {
            tempdim(0)  = strides_array.size();
            //dim1_  = strides_array.size();
        });
    Kokkos::fence();
    deep_copy(h_tempdim, tempdim);
    dim1_ = h_tempdim(0);
    */
    dim1_ = temp.dim1_;
    
    // Create and initialize the starting index of the entries in the 1D array
    start_index_ = temp.start_index_;
    //start_index_(0) = 0; // the 1D array starts at 0

    /*
    size_t * h_start_index = new size_t [dim1_+1];
    h_start_index[0] = 0;
    size_t * herenow = new size_t [2];
    herenow[0] = 1;
    herenow[1] = 2;
    size_t count = 0;
    for (size_t i = 0; i < dim1_; i++){
        count += herenow[i];
        h_start_index[(i + 1)] = count;
        printf("%d) Start check %ld\n", i, h_start_index[i]);
    } // end for i
    */
    /*
    SArray1D templen = SArray1D("templen", 1);
    auto h_templen = Kokkos::create_mirror_view(templen);
    #ifdef HAVE_CLASS_LAMBDA
    Kokkos::parallel_for("ArrayLength", 1, KOKKOS_CLASS_LAMBDA(const int&) {
            templen(0) = start_index_(dim1_);
            //length_ = start_index_(dim1_);
        });
    #else
    templen_functor templen_execution_functor(templen);
    Kokkos::parallel_for("ArrayLength", 1, templen_execution_functor);
    #endif
    Kokkos::fence();
    Kokkos::deep_copy(h_templen, templen);
    if (h_templen(0) != 0)
        length_ = h_templen(0);
    else
    */
    length_ = temp.length_;


    //printf("Length %ld\n", length_);

    //Kokkos::parallel_for("StartCheck", dim1_+1, KOKKOS_CLASS_LAMBDA(const int i) {
    //        printf("%d) Start %ld\n", i, start_index_(i));
    //    });
    //Kokkos::fence();
    
    array_ = temp.array_;
    mystrides_ = temp.mystrides_;

    /*
        dim1_ = temp.dim1_;
        length_ = temp.length_;
        start_index_ = SArray1D("start_index_", dim1_ + 1);
        Kokkos::parallel_for("EqualOperator", dim1_+1, KOKKOS_CLASS_LAMBDA(const int j) {
                start_index_(j) = temp.start_index_(j);
            });
        //for (int j = 0; j < dim1_; j++) {
        //    start_index_(j) = temp.start_index_(j);
        //}
        array_ = TArray1D("array_", length_);
    */
  }
    
    return *this;
}

//return the stored Kokkos view
template <typename T, typename Layout, typename ExecSpace, typename MemoryTraits, typename ILayout>
KOKKOS_INLINE_FUNCTION
Kokkos::View<T*, Layout, ExecSpace, MemoryTraits> RaggedRightArrayKokkos<T,Layout,ExecSpace,MemoryTraits,ILayout>::get_kokkos_view() {
    return array_;
}

// Get the name of the view
template <typename T, typename Layout, typename ExecSpace, typename MemoryTraits, typename ILayout>
KOKKOS_INLINE_FUNCTION
const std::string RaggedRightArrayKokkos<T,Layout,ExecSpace,MemoryTraits,ILayout>::get_name() const{
    return array_.label();
}


// Destructor
template <typename T, typename Layout, typename ExecSpace, typename MemoryTraits, typename ILayout>
KOKKOS_INLINE_FUNCTION
RaggedRightArrayKokkos<T,Layout,ExecSpace,MemoryTraits,ILayout>::~RaggedRightArrayKokkos() { }

////////////////////////////////////////////////////////////////////////////////
// End of RaggedRightArrayKokkos
////////////////////////////////////////////////////////////////////////////////

/*! \brief Kokkos version of the RaggedRightArray class.
 *
 */
template <typename T, typename Layout = DefaultLayout, typename ExecSpace = DefaultExecSpace, typename MemoryTraits = void, typename ILayout = Layout>
class RaggedRightArrayofVectorsKokkos {

    using TArray1D = Kokkos::View<T*, Layout, ExecSpace, MemoryTraits>;
    using SArray1D = Kokkos::View<size_t *,Layout, ExecSpace, MemoryTraits>;
    using Strides1D = Kokkos::View<size_t *,ILayout, ExecSpace, MemoryTraits>;
    
private:
    TArray1D array_;
    
    size_t dim1_, vector_dim_;
    size_t length_;
    
public:
    // Default constructor
    RaggedRightArrayofVectorsKokkos();
    
    //--- 2D array access of a ragged right array ---
    
    // Overload constructor for a CArrayKokkos
    RaggedRightArrayofVectorsKokkos(CArrayKokkos<size_t,ILayout,ExecSpace,MemoryTraits> &strides_array, size_t vector_dim,
                                    const std::string& tag_string = DEFAULTSTRINGARRAY );
    
    // Overload constructor for a ViewCArray
    RaggedRightArrayofVectorsKokkos(ViewCArray<size_t> &strides_array, size_t vector_dim, const std::string& tag_string = DEFAULTSTRINGARRAY);
    
    // Overloaded constructor for a traditional array
    RaggedRightArrayofVectorsKokkos(size_t* strides_array, size_t some_dim1, size_t vector_dim, const std::string& tag_string = DEFAULTSTRINGARRAY);
    
    // A method to return the stride size
    KOKKOS_INLINE_FUNCTION
    size_t stride(size_t i) const;
    
    // A method to increase the number of column entries, i.e.,
    // the stride size. Used with the constructor for building
    // the stride_array dynamically.
    // DO NOT USE with the constructures with a strides_array
    KOKKOS_INLINE_FUNCTION
    size_t& build_stride(const size_t i) const;
    
    KOKKOS_INLINE_FUNCTION
    void stride_finalize() const;
    
    // Overload operator() to access data as array(i,j)
    // where i=[0:N-1], j=[stride(i)]
    KOKKOS_INLINE_FUNCTION
    T& operator()(size_t i, size_t j, size_t k) const;

    // method to return total size
    KOKKOS_INLINE_FUNCTION
    size_t size(){
      return length_;
    }
    
    //setup start indices
    void data_setup(const std::string& tag_string);
    
    KOKKOS_INLINE_FUNCTION
    T* pointer();

    //return the view
    KOKKOS_INLINE_FUNCTION
    TArray1D get_kokkos_view();

    // Get the name of the view
    KOKKOS_INLINE_FUNCTION
    const std::string get_name() const;

    // Kokkos views of strides and start indices
    Strides1D mystrides_;
    SArray1D start_index_;
    
    KOKKOS_INLINE_FUNCTION
    RaggedRightArrayofVectorsKokkos& operator= (const RaggedRightArrayofVectorsKokkos &temp);

    //functors for kokkos execution policies
    // initialize start indices view
    class init_start_indices_functor{
      public:
      SArray1D mystart_index_;
      init_start_indices_functor(SArray1D tempstart_index_){
        mystart_index_ = tempstart_index_;
      }
      KOKKOS_INLINE_FUNCTION void operator()(const int index) const {
        mystart_index_(index) = 0;
      }
    };

    //setup start indices view
    class setup_start_indices_functor{
        public:
        SArray1D mystart_index_;
        Strides1D mytemp_strides_;
        size_t myvector_dim_;
        setup_start_indices_functor(SArray1D tempstart_index_, Strides1D temp_strides_, size_t myvector_dim){
          mystart_index_ = tempstart_index_;
          mytemp_strides_ = temp_strides_;
          myvector_dim_ = myvector_dim;
        }
        KOKKOS_INLINE_FUNCTION void operator()(const int index, int& update, bool final) const {
          // Load old value in case we update it before accumulating
            const size_t count = mytemp_strides_(index)*myvector_dim_;
            update += count;
            if (final) {
                mystart_index_((index+1)) = update;
            }
        }
    };

    //setup length of view
    class setup_length_functor{
        public:
        //kokkos needs this typedef named
        typedef size_t value_type;
        // This is helpful for determining the right index type,
        // especially if you expect to need a 64-bit index.
        //typedef Kokkos::View<size_t*>::size_type size_type;

        Strides1D mytemp_strides_;
        size_t myvector_dim_;

        setup_length_functor(Strides1D temp_strides_, size_t myvector_dim){
          mytemp_strides_ = temp_strides_;
          myvector_dim_ = myvector_dim;
        }
        KOKKOS_INLINE_FUNCTION void operator()(const int index, size_t& update) const {
            //const size_t count = mytemp_strides_(index)*myvector_dim_;
            update += mytemp_strides_(index)*myvector_dim_;;
        }
    };

    //sets final 1D array size
    class finalize_stride_functor{
        public:
        SArray1D mystart_index_;
        finalize_stride_functor(SArray1D tempstart_index_){
          mystart_index_ = tempstart_index_;
        }
        KOKKOS_INLINE_FUNCTION void operator()(const int index, int& update, bool final) const {
          // Load old value in case we update it before accumulating
            const size_t count = mystart_index_(index+1);
            update += count;
            if (final) {
                mystart_index_((index+1)) = update;
            }
        }
    };

    // set values on host to input
    void set_values(T val);

    // Destructor
    KOKKOS_INLINE_FUNCTION
    ~RaggedRightArrayofVectorsKokkos ( );
}; // End of RaggedRightArrayofVectorsKokkos

template <typename T, typename Layout, typename ExecSpace, typename MemoryTraits, typename ILayout>
RaggedRightArrayofVectorsKokkos<T,Layout,ExecSpace,MemoryTraits,ILayout>::RaggedRightArrayofVectorsKokkos() {
    dim1_ = length_ = vector_dim_ = 0;
}

// Overloaded constructor
template <typename T, typename Layout, typename ExecSpace, typename MemoryTraits, typename ILayout>
RaggedRightArrayofVectorsKokkos<T,Layout,ExecSpace,MemoryTraits,ILayout>::RaggedRightArrayofVectorsKokkos(CArrayKokkos<size_t,ILayout,ExecSpace,MemoryTraits>
                                                                                                          &strides_array, size_t vector_dim,
                                                                                                          const std::string& tag_string) {
    //mystrides_.assign_data(strides_array.pointer());
    vector_dim_ = vector_dim;
    mystrides_ = strides_array.get_kokkos_view();
    dim1_ = strides_array.extent();
    data_setup(tag_string);
} // End constructor

/*
template <typename T, typename Layout, typename ExecSpace, typename MemoryTraits, typename ILayout>
RaggedRightArrayofVectorsKokkos<T,Layout,ExecSpace,MemoryTraits>::RaggedRightArrayofVectorsKokkos(CArrayKokkos<size_t,Kokkos::LayoutLeft,ExecSpace,MemoryTraits>
                                                                                                  &strides_array, size_t vector_dim) {
    //mystrides_.assign_data(strides_array.pointer());
    vector_dim_ = vector_dim;
    mystrides_ = strides_array;
    dim1_ = strides_array.extent();
} // End constructor
*/

// Overloaded constructor
template <typename T, typename Layout, typename ExecSpace, typename MemoryTraits, typename ILayout>
RaggedRightArrayofVectorsKokkos<T,Layout,ExecSpace,MemoryTraits,ILayout>::RaggedRightArrayofVectorsKokkos(ViewCArray<size_t> &strides_array, size_t vector_dim,
                                                                                                          const std::string& tag_string) {
} // End constructor

// Overloaded constructor
template <typename T, typename Layout, typename ExecSpace, typename MemoryTraits, typename ILayout>
RaggedRightArrayofVectorsKokkos<T,Layout,ExecSpace,MemoryTraits,ILayout>::RaggedRightArrayofVectorsKokkos(size_t* strides_array, size_t some_dim1, size_t vector_dim,
                                                                                                          const std::string& tag_string) {
    vector_dim_ = vector_dim;
    mystrides_.assign_data(strides_array);
    dim1_ = some_dim1;
    data_setup(tag_string);
} // End constructor

//setup start indices
template <typename T, typename Layout, typename ExecSpace, typename MemoryTraits, typename ILayout>
void RaggedRightArrayofVectorsKokkos<T,Layout,ExecSpace,MemoryTraits,ILayout>::data_setup(const std::string& tag_string) {

    //allocate start indices
    std::string append_indices_string("start_indices");
    std::string append_array_string("array");
    std::string temp_copy_string = tag_string;
    std::string start_index_tag_string = temp_copy_string.append(append_indices_string);
    temp_copy_string = tag_string;
    std::string array_tag_string = temp_copy_string.append(append_array_string);

    start_index_ = SArray1D(start_index_tag_string,dim1_ + 1);
    #ifdef HAVE_CLASS_LAMBDA
    Kokkos::parallel_for("StartValuesInit", dim1_+1, KOKKOS_CLASS_LAMBDA(const int i) {
      start_index_(i) = 0;
    });
    #else
    init_start_indices_functor execution_functor(start_index_);
    Kokkos::parallel_for("StartValuesInit", dim1_+1,execution_functor);
    #endif

    #ifdef HAVE_CLASS_LAMBDA
    Kokkos::parallel_scan("StartValuesSetup", dim1_, KOKKOS_CLASS_LAMBDA(const int i, int& update, const bool final) {
            // Load old value in case we update it before accumulating
            const size_t count = mystrides_(i)*vector_dim_;
            update += count;
            if (final) {
                start_index_((i+1)) = update;
            }

        });
    #else
    setup_start_indices_functor setup_execution_functor(start_index_, mystrides_, vector_dim_);
    Kokkos::parallel_scan("StartValuesSetup", dim1_,setup_execution_functor);
    #endif

    //compute length of the storage
    #ifdef HAVE_CLASS_LAMBDA
    Kokkos::parallel_reduce("LengthSetup", dim1_, KOKKOS_CLASS_LAMBDA(const int i, int& update) {
            // Load old value in case we update it before accumulating
            update += mystrides_(i)*vector_dim_;
        }, length_);
    #else
    setup_length_functor length_functor(mystrides_, vector_dim_);
    Kokkos::parallel_reduce("LengthSetup", dim1_, length_functor,length_);
    #endif

    //allocate view
    array_ = TArray1D(array_tag_string, length_);
}

// A method to return the stride size
template <typename T, typename Layout, typename ExecSpace, typename MemoryTraits, typename ILayout>
KOKKOS_INLINE_FUNCTION
size_t RaggedRightArrayofVectorsKokkos<T,Layout,ExecSpace,MemoryTraits,ILayout>::stride(size_t i) const {
    // Ensure that i is within bounds
    assert(i < (dim1_) && "i is greater than dim1_ in RaggedRightArray");
    return mystrides_(i);
}

// Method to build the stride (non-Kokkos push back)
template <typename T, typename Layout, typename ExecSpace, typename MemoryTraits, typename ILayout>
KOKKOS_INLINE_FUNCTION
size_t& RaggedRightArrayofVectorsKokkos<T,Layout,ExecSpace,MemoryTraits,ILayout>::build_stride(const size_t i) const {
    return start_index_(i+1);
}

// Method to finalize stride
template <typename T, typename Layout, typename ExecSpace, typename MemoryTraits, typename ILayout>
KOKKOS_INLINE_FUNCTION
void RaggedRightArrayofVectorsKokkos<T,Layout,ExecSpace,MemoryTraits,ILayout>::stride_finalize() const {
    
    #ifdef HAVE_CLASS_LAMBDA
    Kokkos::parallel_scan("StartValues", dim1_, KOKKOS_CLASS_LAMBDA(const int i, int& update, const bool final) {
            // Load old value in case we update it before accumulating
            const size_t count = start_index_(i+1);
            update += count;
            if (final) {
                start_index_((i+1)) = update;
            }

        });
    #else
    finalize_stride_functor execution_functor(start_index_);
    Kokkos::parallel_scan("StartValues", dim1_,execution_functor);
    #endif
    Kokkos::fence();
}


// Overload operator() to access data as array(i,j)
// where i=[0:N-1], j=[0:stride(i)]
template <typename T, typename Layout, typename ExecSpace, typename MemoryTraits, typename ILayout>
KOKKOS_INLINE_FUNCTION
T& RaggedRightArrayofVectorsKokkos<T,Layout,ExecSpace,MemoryTraits,ILayout>::operator()(size_t i, size_t j, size_t k) const {
    // Get the 1D array index
    size_t start = start_index_(i);
    
    // asserts
    assert(i < dim1_ && "i is out of dim1 bounds in RaggedRightArrayKokkos");  // die if >= dim1
    assert(j < stride(i) && "j is out of stride bounds in RaggedRightArrayKokkos");  // die if >= stride
    assert(k < vector_dim_ && "k is out of vector_dim bounds in RaggedRightArrayKokkos");  // die if >= vector_dim
    
    return array_(j*vector_dim_ + start + k);
} // End operator()

template <typename T, typename Layout, typename ExecSpace, typename MemoryTraits, typename ILayout>
KOKKOS_INLINE_FUNCTION
T* RaggedRightArrayofVectorsKokkos<T,Layout,ExecSpace,MemoryTraits,ILayout>::pointer() {
    return array_.data();
}


template <typename T, typename Layout, typename ExecSpace, typename MemoryTraits, typename ILayout>
KOKKOS_INLINE_FUNCTION
RaggedRightArrayofVectorsKokkos<T,Layout,ExecSpace,MemoryTraits,ILayout> & RaggedRightArrayofVectorsKokkos<T,Layout,ExecSpace,MemoryTraits,ILayout>::
  operator= (const RaggedRightArrayofVectorsKokkos<T,Layout,ExecSpace,MemoryTraits,ILayout> &temp) {

  if (this != &temp) {
    dim1_ = temp.dim1_;
    vector_dim_ = temp.vector_dim_;
    
    // Create and initialize the starting index of the entries in the 1D array
    start_index_ = temp.start_index_;
    length_ = temp.length_;
    
    array_ = temp.array_;
    mystrides_ = temp.mystrides_;
  }
    
    return *this;
}

//return the stored Kokkos view
template <typename T, typename Layout, typename ExecSpace, typename MemoryTraits, typename ILayout>
KOKKOS_INLINE_FUNCTION
Kokkos::View<T*, Layout, ExecSpace, MemoryTraits> RaggedRightArrayofVectorsKokkos<T,Layout,ExecSpace,MemoryTraits,ILayout>::get_kokkos_view() {
    return array_;
}

<<<<<<< HEAD
template <typename T, typename Layout, typename ExecSpace, typename MemoryTraits, typename ILayout>
KOKKOS_INLINE_FUNCTION
void RaggedRightArrayofVectorsKokkos<T,Layout,ExecSpace,MemoryTraits, ILayout>::set_values(T val) {
    Kokkos:parallel_for( Kokkos::RangePolicy<> ( 0, length_), KOKKOS_LAMBDA(const int i){
                         array_(i) = val;
                         });
=======
// Get the name of the view
template <typename T, typename Layout, typename ExecSpace, typename MemoryTraits, typename ILayout>
KOKKOS_INLINE_FUNCTION
const std::string RaggedRightArrayofVectorsKokkos<T,Layout,ExecSpace,MemoryTraits,ILayout>::get_name() const{
    return array_.label();
>>>>>>> b0625941
}

// Destructor
template <typename T, typename Layout, typename ExecSpace, typename MemoryTraits, typename ILayout>
KOKKOS_INLINE_FUNCTION
RaggedRightArrayofVectorsKokkos<T,Layout,ExecSpace,MemoryTraits,ILayout>::~RaggedRightArrayofVectorsKokkos() { }

////////////////////////////////////////////////////////////////////////////////
// End of RaggedRightArrayofVectorsKokkos
////////////////////////////////////////////////////////////////////////////////

/*! \brief Kokkos version of the serial RaggedDownArray class.
 *
 */
template <typename T, typename Layout = DefaultLayout, typename ExecSpace = DefaultExecSpace,
          typename MemoryTraits = void, typename ILayout = Layout>
class RaggedDownArrayKokkos {

    using TArray1D = Kokkos::View<T*, Layout, ExecSpace, MemoryTraits>;
    using SArray1D = Kokkos::View<size_t *, Layout, ExecSpace, MemoryTraits>;
    using Strides1D = Kokkos::View<size_t *, ILayout, ExecSpace, MemoryTraits>;
    
private:
    TArray1D array_;
    
    size_t dim2_;
    size_t length_;
    
public:
    // Default constructor
    RaggedDownArrayKokkos();
    
    //--- 2D array access of a ragged right array ---
    
    // Overload constructor for a CArray
    RaggedDownArrayKokkos(CArrayKokkos<size_t, Layout, ExecSpace, MemoryTraits> &strides_array, const std::string& tag_string = DEFAULTSTRINGARRAY);
    
    // Overload constructor for a ViewCArray
    RaggedDownArrayKokkos(ViewCArray<size_t> &strides_array, const std::string& tag_string = DEFAULTSTRINGARRAY);
    
    // Overloaded constructor for a traditional array
    RaggedDownArrayKokkos(size_t* strides_array, size_t some_dim2, const std::string& tag_string = DEFAULTSTRINGARRAY);

    // A method to return the stride size
    KOKKOS_INLINE_FUNCTION
    size_t stride(size_t j) const;

    //setup start indices
    void data_setup(const std::string& tag_string);
    
    // Overload operator() to access data as array(i,j)
    // where i=[0:N-1], j=[stride(i)]
    KOKKOS_INLINE_FUNCTION
    T& operator()(size_t i, size_t j) const;
    
    KOKKOS_INLINE_FUNCTION
    T* pointer();

    //return the view
    KOKKOS_INLINE_FUNCTION
    TArray1D get_kokkos_view();

    // Get the name of the view
    KOKKOS_INLINE_FUNCTION
    const std::string get_name() const;
    
    KOKKOS_INLINE_FUNCTION
    RaggedDownArrayKokkos& operator= (const RaggedDownArrayKokkos &temp);

    // Kokkos views of strides and start indices
    Strides1D mystrides_;
    SArray1D start_index_;
    
    //functors for kokkos execution policies
    //initialize start indices view
    class init_start_indices_functor{
      public:
      SArray1D mystart_index_;
      init_start_indices_functor(SArray1D tempstart_index_){
        mystart_index_ = tempstart_index_;
      }
      KOKKOS_INLINE_FUNCTION void operator()(const int index) const {
        mystart_index_(index) = 0;
      }
    };

    //setup start indices view
    class setup_start_indices_functor{
        public:
        SArray1D mystart_index_;
        Strides1D mytemp_strides_;
        setup_start_indices_functor(SArray1D tempstart_index_, Strides1D temp_strides_){
          mystart_index_ = tempstart_index_;
          mytemp_strides_ = temp_strides_;
        }
        KOKKOS_INLINE_FUNCTION void operator()(const int index, int& update, bool final) const {
          // Load old value in case we update it before accumulating
            const size_t count = mytemp_strides_(index);
            update += count;
            if (final) {
                mystart_index_((index+1)) = update;
            }
        }
    };

    //setup length of view
    class setup_length_functor{
        public:
        //kokkos needs this typedef named
        typedef size_t value_type;
        // This is helpful for determining the right index type,
        // especially if you expect to need a 64-bit index.
        //typedef Kokkos::View<size_t*>::size_type size_type;
        Strides1D mytemp_strides_;
        setup_length_functor(Strides1D temp_strides_){
          mytemp_strides_ = temp_strides_;
        }
        KOKKOS_INLINE_FUNCTION void operator()(const int index, size_t& update) const {
            //const size_t count = mytemp_strides_(index);
            update += mytemp_strides_(index);
        }
    };

    // set values on host to input
    void set_values(T val);

    // Destructor
    KOKKOS_INLINE_FUNCTION
    ~RaggedDownArrayKokkos ( );
}; // End of RaggedDownArray

template <typename T, typename Layout, typename ExecSpace, typename MemoryTraits, typename ILayout>
RaggedDownArrayKokkos<T,Layout,ExecSpace,MemoryTraits,ILayout>::RaggedDownArrayKokkos() {
    dim2_ = length_ = 0;
}

// Overloaded constructor
template <typename T, typename Layout, typename ExecSpace, typename MemoryTraits, typename ILayout>
RaggedDownArrayKokkos<T,Layout,ExecSpace,MemoryTraits,ILayout>::RaggedDownArrayKokkos(CArrayKokkos<size_t, Layout, ExecSpace, MemoryTraits> &strides_array,
                                                                              const std::string& tag_string) {
    mystrides_ = strides_array.get_kokkos_view();
    dim2_ = strides_array.extent();
    data_setup(tag_string);
} // End constructor

// Overloaded constructor
template <typename T, typename Layout, typename ExecSpace, typename MemoryTraits, typename ILayout>
RaggedDownArrayKokkos<T,Layout,ExecSpace,MemoryTraits,ILayout>::RaggedDownArrayKokkos(ViewCArray<size_t> &strides_array, const std::string& tag_string) {
} // End constructor

// Overloaded constructor
template <typename T, typename Layout, typename ExecSpace, typename MemoryTraits, typename ILayout>
RaggedDownArrayKokkos<T,Layout,ExecSpace,MemoryTraits,ILayout>::RaggedDownArrayKokkos(size_t* strides_array, size_t some_dim2,
                                                                              const std::string& tag_string) {
    mystrides_.assign_data(strides_array);
    dim2_ = some_dim2;
    data_setup(tag_string);
} // End constructor


//setup start indices
template <typename T, typename Layout, typename ExecSpace, typename MemoryTraits, typename ILayout>
void RaggedDownArrayKokkos<T,Layout,ExecSpace,MemoryTraits,ILayout>::data_setup(const std::string& tag_string) {
    //allocate start indices
    std::string append_indices_string("start_indices");
    std::string append_array_string("array");
    std::string temp_copy_string = tag_string;
    std::string start_index_tag_string = temp_copy_string.append(append_indices_string);
    temp_copy_string = tag_string;
    std::string array_tag_string = temp_copy_string.append(append_array_string);

    start_index_ = SArray1D(start_index_tag_string,dim2_ + 1);
    #ifdef HAVE_CLASS_LAMBDA
    Kokkos::parallel_for("StartValuesInit", dim2_+1, KOKKOS_CLASS_LAMBDA(const int i) {
      start_index_(i) = 0;
    });
    #else
    init_start_indices_functor execution_functor(start_index_);
    Kokkos::parallel_for("StartValuesInit", dim2_+1,execution_functor);
    #endif

    #ifdef HAVE_CLASS_LAMBDA
    Kokkos::parallel_scan("StartValuesSetup", dim2_, KOKKOS_CLASS_LAMBDA(const int i, int& update, const bool final) {
            // Load old value in case we update it before accumulating
            const size_t count = mystrides_(i);
            update += count;
            if (final) {
                start_index_((i+1)) = update;
            }

        });
    #else
    setup_start_indices_functor setup_execution_functor(start_index_, mystrides_);
    Kokkos::parallel_scan("StartValuesSetup", dim2_,setup_execution_functor);
    #endif

    //compute length of the storage
    #ifdef HAVE_CLASS_LAMBDA
    Kokkos::parallel_reduce("LengthSetup", dim2_, KOKKOS_CLASS_LAMBDA(const int i, int& update) {
            // Load old value in case we update it before accumulating
            update += mystrides_(i);
        }, length_);
    #else
    setup_length_functor length_functor(mystrides_);
    Kokkos::parallel_reduce("LengthSetup", dim2_, length_functor, length_);
    #endif

    //allocate view
    array_ = TArray1D(array_tag_string, length_);
}

// A method to return the stride size
template <typename T, typename Layout, typename ExecSpace, typename MemoryTraits, typename ILayout>
KOKKOS_INLINE_FUNCTION
size_t RaggedDownArrayKokkos<T,Layout,ExecSpace,MemoryTraits,ILayout>::stride(size_t j) const {
    // Ensure that j is within bounds
    assert(j < (dim2_) && "j is greater than dim1_ in RaggedDownArray");

    return mystrides_(j);
}

// Overload operator() to access data as array(i,j)
// where i=[0:N-1], j=[0:stride(i)]
template <typename T, typename Layout, typename ExecSpace, typename MemoryTraits, typename ILayout>
KOKKOS_INLINE_FUNCTION
T& RaggedDownArrayKokkos<T,Layout,ExecSpace,MemoryTraits,ILayout>::operator()(size_t i, size_t j) const {
    // Get the 1D array index
    size_t start = start_index_(j);
    
    // asserts
    assert(i < stride(j) && "i is out of stride bounds in RaggedDownArrayKokkos");  // die if >= stride
    assert(j < dim2_ && "j is out of dim1 bounds in RaggedDownArrayKokkos");  // die if >= dim1
    
    return array_(i + start);
} // End operator()

template <typename T, typename Layout, typename ExecSpace, typename MemoryTraits, typename ILayout>
KOKKOS_INLINE_FUNCTION
RaggedDownArrayKokkos<T,Layout,ExecSpace,MemoryTraits,ILayout>& RaggedDownArrayKokkos<T,Layout,ExecSpace,MemoryTraits,ILayout>::
operator= (const RaggedDownArrayKokkos<T,Layout,ExecSpace,MemoryTraits,ILayout> &temp) {

  if (this != &temp) {
      /*
    SArray1D tempdim = SArray1D("tempdim", 1);
    auto h_tempdim = HostMirror(tempdim);
    Kokkos::parallel_for("StrideDim", 1, KOKKOS_CLASS_LAMBDA(const int&) {
            tempdim(0)  = strides_array.size();
            //dim1_  = strides_array.size();
        });
    Kokkos::fence();
    deep_copy(h_tempdim, tempdim);
    dim1_ = h_tempdim(0);
    */
    dim2_ = temp.dim2_;
    
    // Create and initialize the starting index of the entries in the 1D array
    start_index_ = temp.start_index_;
    /*
    //start_index_(0) = 0; // the 1D array starts at 0
    #ifdef HAVE_CLASS_LAMBDA
    Kokkos::parallel_for("StartFirst", 1, KOKKOS_CLASS_LAMBDA(const int&) {
            start_index_(0) = 0;
        });
    #else
    assignment_init_functor init_execution_functor;
    Kokkos::parallel_for("StartFirst", 1, init_execution_functor);
    #endif
    Kokkos::fence();
    
    // Loop over to find the total length of the 1D array to
    // represent the ragged-right array and set the starting 1D index
    #ifdef HAVE_CLASS_LAMBDA
    Kokkos::parallel_scan("StartValues", dim2_, KOKKOS_CLASS_LAMBDA(const int j, double& update, const bool final) {
            // Load old value in case we update it before accumulating
            const size_t count = temp.mystrides_[j];
            update += count;
            if (final) {
                start_index_((j+1)) = update;
            }

        });
    #else
    assignment_scan_functor scan_execution_functor(temp);
    Kokkos::parallel_scan("StartValues", dim2_, scan_execution_functor);
    #endif
    Kokkos::fence();
    */
    /*
    size_t * h_start_index = new size_t [dim1_+1];
    h_start_index[0] = 0;
    size_t * herenow = new size_t [2];
    herenow[0] = 1;
    herenow[1] = 2;
    size_t count = 0;
    for (size_t i = 0; i < dim1_; i++){
        count += herenow[i];
        h_start_index[(i + 1)] = count;
        printf("%d) Start check %ld\n", i, h_start_index[i]);
    } // end for i
    */
    /*
    SArray1D templen = SArray1D("templen", 1);
    auto h_templen = Kokkos::create_mirror_view(templen);
    #ifdef HAVE_CLASS_LAMBDA
    Kokkos::parallel_for("ArrayLength", 1, KOKKOS_CLASS_LAMBDA(const int&) {
            templen(0) = start_index_(dim2_);
            //length_ = start_index_(dim2_);
        });
    #else
    templen_functor templen_execution_functor(templen);
    Kokkos::parallel_for("ArrayLength", 1, templen_execution_functor);
    #endif
    Kokkos::fence();
    deep_copy(h_templen, templen);
    length_ = h_templen(0);

    printf("Length %ld\n", length_);
    
    #ifdef HAVE_CLASS_LAMBDA
    Kokkos::parallel_for("StartCheck", dim2_+1, KOKKOS_CLASS_LAMBDA(const int j) {
            printf("%d) Start %ld\n", j, start_index_(j));
        });
    #else
    stride_check_functor check_execution_functor;
    Kokkos::parallel_for("StartCheck", dim2_+1, check_execution_functor);
    #endif
    Kokkos::fence();
    */
    length_ = temp.length_;
    array_ = temp.length_;
    mystrides_ = temp.mystrides_;

    /*
        dim1_ = temp.dim1_;
        length_ = temp.length_;
        start_index_ = SArray1D("start_index_", dim1_ + 1);
        Kokkos::parallel_for("EqualOperator", dim1_+1, KOKKOS_CLASS_LAMBDA(const int j) {
                start_index_(j) = temp.start_index_(j);
            });
        //for (int j = 0; j < dim1_; j++) {
        //    start_index_(j) = temp.start_index_(j);
        //}
        array_ = TArray1D("array_", length_);
    */
  }
    
    return *this;
}

//return the stored Kokkos view
template <typename T, typename Layout, typename ExecSpace, typename MemoryTraits, typename ILayout>
KOKKOS_INLINE_FUNCTION
Kokkos::View<T*, Layout, ExecSpace, MemoryTraits> RaggedDownArrayKokkos<T,Layout,ExecSpace,MemoryTraits,ILayout>::get_kokkos_view() {
    return array_;
}

<<<<<<< HEAD
template <typename T, typename Layout, typename ExecSpace, typename MemoryTraits, typename ILayout>
KOKKOS_INLINE_FUNCTION
void RaggedDownArrayKokkos<T,Layout,ExecSpace,MemoryTraits,ILayout>::set_values(T val) {
    Kokkos:parallel_for( Kokkos::RangePolicy<> ( 0, length_), KOKKOS_LAMBDA(const int i){
                         array_(i) = val;
                         });
=======
// Get the name of the view
template <typename T, typename Layout, typename ExecSpace, typename MemoryTraits, typename ILayout>
KOKKOS_INLINE_FUNCTION
const std::string RaggedDownArrayKokkos<T,Layout,ExecSpace,MemoryTraits,ILayout>::get_name() const{
    return array_.label();
>>>>>>> b0625941
}

// Destructor
template <typename T, typename Layout, typename ExecSpace, typename MemoryTraits, typename ILayout>
KOKKOS_INLINE_FUNCTION
RaggedDownArrayKokkos<T,Layout,ExecSpace,MemoryTraits,ILayout>::~RaggedDownArrayKokkos() { }

////////////////////////////////////////////////////////////////////////////////
// End of RaggedDownArrayKokkos
////////////////////////////////////////////////////////////////////////////////

//11. DynamicRaggedRightArray
template <typename T, typename Layout = DefaultLayout, typename ExecSpace = DefaultExecSpace, typename MemoryTraits = void>
class DynamicRaggedRightArrayKokkos {

    using TArray1D = Kokkos::View<T*, Layout, ExecSpace, MemoryTraits>;
    using SArray1D = Kokkos::View<size_t *,Layout, ExecSpace, MemoryTraits>;
    
private:
    // THIS WILL BE A GPU POINTER!
    SArray1D stride_;
    TArray1D array_;
    
    size_t dim1_;
    size_t dim2_;
    size_t length_;
    
public:
    // Default constructor
    DynamicRaggedRightArrayKokkos ();
    
    //--- 2D array access of a ragged right array ---
    
    // overload constructor
    DynamicRaggedRightArrayKokkos (size_t dim1, size_t dim2, const std::string& tag_string = DEFAULTSTRINGARRAY);
    
    // A method to return or set the stride size
    KOKKOS_INLINE_FUNCTION
    size_t& stride(size_t i) const;
    
    // A method to return the size
    KOKKOS_INLINE_FUNCTION
    size_t size() const;

    //return the view
    KOKKOS_INLINE_FUNCTION
    TArray1D get_kokkos_view();

    // Get the name of the view
    KOKKOS_INLINE_FUNCTION
    const std::string get_name() const;
    
    // Overload operator() to access data as array(i,j),
    // where i=[0:N-1], j=[stride(i)]
    KOKKOS_INLINE_FUNCTION
    T& operator()(size_t i, size_t j) const;
    
    // Overload copy assignment operator
    KOKKOS_INLINE_FUNCTION
    DynamicRaggedRightArrayKokkos& operator= (const DynamicRaggedRightArrayKokkos &temp);
    
    //kokkos policy functors

    //functors for kokkos execution policies
    //set strides to a constant value
    class set_strides_functor{
      public:
      SArray1D functor_strides_;
      size_t init_stride_;
      set_strides_functor(size_t init_stride, SArray1D temp_strides_){
        init_stride_ = init_stride;
        functor_strides_ = temp_strides_;
      }
      KOKKOS_INLINE_FUNCTION void operator()(const int index) const {
        functor_strides_(index) = init_stride_;
      }
    };
    
    // set values on host to input
    void set_values(T val);

    // set values to only previously non-empty indices based upon stride value
    void set_values_sparse(T val);

    // Destructor
    KOKKOS_INLINE_FUNCTION
    ~DynamicRaggedRightArrayKokkos ();
};

//nothing
template <typename T, typename Layout, typename ExecSpace, typename MemoryTraits>
DynamicRaggedRightArrayKokkos<T,Layout,ExecSpace,MemoryTraits>::DynamicRaggedRightArrayKokkos () {
    dim1_ = dim2_ = length_ = 0;
}

// Overloaded constructor
template <typename T, typename Layout, typename ExecSpace, typename MemoryTraits>
DynamicRaggedRightArrayKokkos<T,Layout,ExecSpace,MemoryTraits>::DynamicRaggedRightArrayKokkos (size_t dim1, size_t dim2, const std::string& tag_string) {
    // The dimensions of the array;
    dim1_  = dim1;
    dim2_  = dim2;
    length_ = dim1*dim2;
    
    std::string append_stride_string("strides");
    std::string append_array_string("array");
    std::string temp_copy_string = tag_string;
    std::string strides_tag_string = temp_copy_string.append(append_stride_string);
    temp_copy_string = tag_string;
    std::string array_tag_string = temp_copy_string.append(append_array_string);

    stride_ = SArray1D(strides_tag_string, dim1_);
    #ifdef HAVE_CLASS_LAMBDA
    Kokkos::parallel_for("StridesInit", dim1_, KOKKOS_CLASS_LAMBDA(const int i) {
      strides_(i) = 0;
    });
    #else
    set_strides_functor execution_functor(0, stride_);
    Kokkos::parallel_for("StridesInit", dim1_,execution_functor);
    #endif

    //allocate view
    array_ = TArray1D(array_tag_string, length_);
}

// A method to set the stride size for row i
template <typename T, typename Layout, typename ExecSpace, typename MemoryTraits>
KOKKOS_INLINE_FUNCTION
size_t& DynamicRaggedRightArrayKokkos<T,Layout,ExecSpace,MemoryTraits>::stride(size_t i) const {
    return stride_(i);
}

//return size
template <typename T, typename Layout, typename ExecSpace, typename MemoryTraits>
KOKKOS_INLINE_FUNCTION
size_t DynamicRaggedRightArrayKokkos<T,Layout,ExecSpace,MemoryTraits>::size() const{
    return length_;
}

// Overload operator() to access data as array(i,j),
// where i=[0:N-1], j=[0:stride(i)]
template <typename T, typename Layout, typename ExecSpace, typename MemoryTraits>
KOKKOS_INLINE_FUNCTION
T& DynamicRaggedRightArrayKokkos<T,Layout,ExecSpace,MemoryTraits>::operator()(size_t i, size_t j) const {
    // Asserts
    assert(i < dim1_ && "i is out of dim1 bounds in DynamicRaggedRight");  // die if >= dim1
    assert(j < stride_(i) && "j is out of stride bounds in DynamicRaggedRight");  // die if >= dim2
    // Cannot assert on Kokkos View
    //assert(j < stride_[i] && "j is out of stride bounds in DynamicRaggedRight");  // die if >= stride
    
    return array_(j + i*dim2_);
}

//overload = operator
template <typename T, typename Layout, typename ExecSpace, typename MemoryTraits>
KOKKOS_INLINE_FUNCTION
DynamicRaggedRightArrayKokkos<T,Layout,ExecSpace,MemoryTraits>&
       DynamicRaggedRightArrayKokkos<T,Layout,ExecSpace,MemoryTraits>::operator= (const DynamicRaggedRightArrayKokkos<T,Layout,ExecSpace,MemoryTraits> &temp)
{
    
    if( this != &temp) {
        dim1_ = temp.dim1_;
        dim2_ = temp.dim2_;
        length_ = temp.length_;
        stride_ = temp.stride_;
        array_ = temp.array_;
        /*
        #ifdef HAVE_CLASS_LAMBDA
        Kokkos::parallel_for("StrideZeroOut", dim1_, KOKKOS_CLASS_LAMBDA(const int i) {
            stride_(i) = 0;
        });
        #else
        stride_zero_functor execution_functor;
        Kokkos::parallel_for("StrideZeroOut", dim1_, execution_functor);
        #endif
        */
    }
    
    return *this;
}

//return the stored Kokkos view
template <typename T, typename Layout, typename ExecSpace, typename MemoryTraits>
KOKKOS_INLINE_FUNCTION
Kokkos::View<T*, Layout, ExecSpace, MemoryTraits> DynamicRaggedRightArrayKokkos<T,Layout,ExecSpace,MemoryTraits>::get_kokkos_view() {
    return array_;
}

<<<<<<< HEAD
template <typename T, typename Layout, typename ExecSpace, typename MemoryTraits>
KOKKOS_INLINE_FUNCTION
void DynamicRaggedRightArrayKokkos<T,Layout,ExecSpace,MemoryTraits>::set_values(T val) {
    Kokkos:parallel_for( Kokkos::RangePolicy<> ( 0, length_), KOKKOS_LAMBDA(const int i){
                         array_(i) = val;
                         });
}

template <typename T, typename Layout, typename ExecSpace, typename MemoryTraits>
KOKKOS_INLINE_FUNCTION
void DynamicRaggedRightArrayKokkos<T,Layout,ExecSpace,MemoryTraits>::set_values_sparse(T val) {
    Kokkos::parallel_for( Kokkos::TeamPolicy<>( dim1_, Kokkos::AUTO, 32 ), KOKKOS_LAMBDA ( const Kokkos::TeamPolicy<>::member_type &teamMember ) {
          const int i_i = teamMember.league_rank();
           Kokkos::parallel_for( Kokkos::TeamThreadRange( teamMember, 0, stride_(i_i) ), [&] ( const int (j_j) ) {
               array_(dim2_*i_i+j_j) = val;    
           });
       });
=======
// Get the name of the view
template <typename T, typename Layout, typename ExecSpace, typename MemoryTraits>
KOKKOS_INLINE_FUNCTION
const std::string DynamicRaggedRightArrayKokkos<T,Layout,ExecSpace,MemoryTraits>::get_name() const{
    return array_.label();
>>>>>>> b0625941
}

// Destructor
template <typename T, typename Layout, typename ExecSpace, typename MemoryTraits>
KOKKOS_INLINE_FUNCTION
DynamicRaggedRightArrayKokkos<T,Layout,ExecSpace,MemoryTraits>::~DynamicRaggedRightArrayKokkos() {
}




//----end DynamicRaggedRightArray class definitions----


//12. DynamicRaggedDownArray

template <typename T, typename Layout = DefaultLayout, typename ExecSpace = DefaultExecSpace, typename MemoryTraits = void>
class DynamicRaggedDownArrayKokkos {

    using TArray1D = Kokkos::View<T*, Layout, ExecSpace, MemoryTraits>;
    using SArray1D = Kokkos::View<size_t *,Layout, ExecSpace, MemoryTraits>;

private:
    SArray1D stride_;
    TArray1D array_;
    
    size_t dim1_;
    size_t dim2_;
    size_t length_;
    
public:
    // Default constructor
    DynamicRaggedDownArrayKokkos ();
    
    //--- 2D array access of a ragged right array ---
    
    // overload constructor
    DynamicRaggedDownArrayKokkos (size_t dim1, size_t dim2, const std::string& tag_string = DEFAULTSTRINGARRAY);
    
    // A method to return or set the stride size
    KOKKOS_INLINE_FUNCTION
    size_t& stride(size_t j) const;
    
    // A method to return the size
    KOKKOS_INLINE_FUNCTION
    size_t size() const;

    //return the view
    KOKKOS_INLINE_FUNCTION
    TArray1D get_kokkos_view();

    // Get the name of the view
    KOKKOS_INLINE_FUNCTION
    const std::string get_name() const;
    
    // Overload operator() to access data as array(i,j),
    // where i=[stride(j)], j=[0:N-1]
    KOKKOS_INLINE_FUNCTION
    T& operator()(size_t i, size_t j) const;
    
    // Overload copy assignment operator
    KOKKOS_INLINE_FUNCTION
    DynamicRaggedDownArrayKokkos& operator= (const DynamicRaggedDownArrayKokkos &temp);

    //kokkos policy functors
    //set strides to 0 functor
    //set strides to a constant value
    class set_strides_functor{
      public:
      SArray1D functor_strides_;
      size_t init_stride_;
      set_strides_functor(size_t init_stride, SArray1D temp_strides_){
        init_stride_ = init_stride;
        functor_strides_ = temp_strides_;
      }
      KOKKOS_INLINE_FUNCTION void operator()(const int index) const {
        functor_strides_(index) = init_stride_;
      }
    };

    // set values on host to input
    void set_values(T val);

    // set values to only previously non-empty indices based upon stride value
    void set_values_sparse(T val);
    
    // Destructor
    KOKKOS_INLINE_FUNCTION
    ~DynamicRaggedDownArrayKokkos ();
};

//nothing
template <typename T, typename Layout, typename ExecSpace, typename MemoryTraits>
DynamicRaggedDownArrayKokkos<T,Layout,ExecSpace,MemoryTraits>::DynamicRaggedDownArrayKokkos () {
    dim1_ = dim2_ = length_ = 0;
}

// Overloaded constructor
template <typename T, typename Layout, typename ExecSpace, typename MemoryTraits>
DynamicRaggedDownArrayKokkos<T,Layout,ExecSpace,MemoryTraits>::DynamicRaggedDownArrayKokkos (size_t dim1, size_t dim2, const std::string& tag_string) {
    // The dimensions of the array;
    dim1_  = dim1;
    dim2_  = dim2;
    length_ = dim1*dim2;

    std::string append_stride_string("strides");
    std::string append_array_string("array");
    std::string temp_copy_string = tag_string;
    std::string strides_tag_string = temp_copy_string.append(append_stride_string);
    temp_copy_string = tag_string;
    std::string array_tag_string = temp_copy_string.append(append_array_string);

    stride_ = SArray1D(strides_tag_string, dim2_);
    #ifdef HAVE_CLASS_LAMBDA
    Kokkos::parallel_for("StridesInit", dim2_, KOKKOS_CLASS_LAMBDA(const int i) {
      strides_(i) = 0;
    });
    #else
    set_strides_functor execution_functor(0, stride_);
    Kokkos::parallel_for("StridesInit", dim2_,execution_functor);
    #endif

    //allocate view
    array_ = TArray1D(array_tag_string, length_);
}

// A method to set the stride size for column j
template <typename T, typename Layout, typename ExecSpace, typename MemoryTraits>
KOKKOS_INLINE_FUNCTION
size_t& DynamicRaggedDownArrayKokkos<T,Layout,ExecSpace,MemoryTraits>::stride(size_t j) const {
    return stride_(j);
}

//return size
template <typename T, typename Layout, typename ExecSpace, typename MemoryTraits>
KOKKOS_INLINE_FUNCTION
size_t DynamicRaggedDownArrayKokkos<T,Layout,ExecSpace,MemoryTraits>::size() const{
    return length_;
}

// overload operator () to access data as an array(i,j)
// Note: i = 0:stride(j), j = 0:N-1

template <typename T, typename Layout, typename ExecSpace, typename MemoryTraits>
KOKKOS_INLINE_FUNCTION
T& DynamicRaggedDownArrayKokkos<T,Layout,ExecSpace,MemoryTraits>::operator()(size_t i, size_t j) const {
    // Asserts
    assert(j < dim2_ && "j is out of dim2 bounds in DynamicRaggedDownArrayKokkos");  // die if >= dim2
    assert(i < stride(j) && "i is out of stride bounds in DynamicRaggedDownArrayKokkos");  // die if >= stride(j)
    // Can't do this assert with a Kokkos View
    //assert(i < stride_[j] && "i is out of stride bounds in DynamicRaggedDownArrayKokkos");  // die if >= stride
    
    return array_(i + j*dim1_);
}

//overload = operator
template <typename T, typename Layout, typename ExecSpace, typename MemoryTraits>
KOKKOS_INLINE_FUNCTION
DynamicRaggedDownArrayKokkos<T,Layout,ExecSpace,MemoryTraits>&
  DynamicRaggedDownArrayKokkos<T,Layout,ExecSpace,MemoryTraits>::operator= (const DynamicRaggedDownArrayKokkos<T,Layout,ExecSpace,MemoryTraits> &temp)
{
    
    if( this != &temp) {
        dim1_ = temp.dim1_;
        dim2_ = temp.dim2_;
        length_ = temp.length_;
        stride_ = temp.stride_;
        array_ = temp.array_;
        /*
        #ifdef HAVE_CLASS_LAMBDA
        Kokkos::parallel_for("StrideZeroOut", dim2_, KOKKOS_CLASS_LAMBDA(const int j) {
            stride_(j) = 0;
        });
        #else
        stride_zero_functor execution_functor;
        Kokkos::parallel_for("StrideZeroOut", dim2_, execution_functor);
        #endif
        */
    }
    
    return *this;
}

//return the stored Kokkos view
template <typename T, typename Layout, typename ExecSpace, typename MemoryTraits>
KOKKOS_INLINE_FUNCTION
Kokkos::View<T*, Layout, ExecSpace, MemoryTraits> DynamicRaggedDownArrayKokkos<T,Layout,ExecSpace,MemoryTraits>::get_kokkos_view() {
    return array_;
}

<<<<<<< HEAD
template <typename T, typename Layout, typename ExecSpace, typename MemoryTraits>
KOKKOS_INLINE_FUNCTION
void DynamicRaggedDownArrayKokkos<T,Layout,ExecSpace,MemoryTraits>::set_values(T val) {
    Kokkos:parallel_for( Kokkos::RangePolicy<> ( 0, length_), KOKKOS_LAMBDA(const int i){
                         array_(i) = val;
                         });
}

template <typename T, typename Layout, typename ExecSpace, typename MemoryTraits>
KOKKOS_INLINE_FUNCTION
void DynamicRaggedDownArrayKokkos<T,Layout,ExecSpace,MemoryTraits>::set_values_sparse(T val) {
    Kokkos::parallel_for( Kokkos::TeamPolicy<>( dim2_, Kokkos::AUTO, 32 ), KOKKOS_LAMBDA ( const Kokkos::TeamPolicy<>::member_type &teamMember ) {
          const int j_j = teamMember.league_rank();
           Kokkos::parallel_for( Kokkos::TeamThreadRange( teamMember, 0, stride_(j_j) ), [&] ( const int (i_i) ) {
               array_(dim1_*j_j+i_i) = val;    
           });
       });
=======
// Get the name of the view
template <typename T, typename Layout, typename ExecSpace, typename MemoryTraits>
KOKKOS_INLINE_FUNCTION
const std::string DynamicRaggedDownArrayKokkos<T,Layout,ExecSpace,MemoryTraits>::get_name() const{
    return array_.label();
>>>>>>> b0625941
}

// Destructor
template <typename T, typename Layout, typename ExecSpace, typename MemoryTraits>
KOKKOS_INLINE_FUNCTION
DynamicRaggedDownArrayKokkos<T,Layout,ExecSpace,MemoryTraits>::~DynamicRaggedDownArrayKokkos() {
}

////// END DynamicRaggedDownArrayKokkos

// KokkosCSRArray
template <typename T, typename Layout = DefaultLayout, typename ExecSpace = DefaultExecSpace, typename MemoryTraits = void>
class CSRArrayKokkos {
   
    using TArray1D = Kokkos::View<T*, Layout, ExecSpace, MemoryTraits>;
    using SArray1D = Kokkos::View<size_t*, Layout, ExecSpace, MemoryTraits>;

  private: // What ought to be private ?
    size_t dim1_, dim2_;
    size_t nnz_;
    TArray1D array_;
    SArray1D column_index_;
    SArray1D start_index_;
    TArray1D miss_;
  public:

    /**
     * @brief Construct a new Sparse Row Array Kokkos object
     *
     */
    CSRArrayKokkos();
    //CSRArray(CArray<T> data, CArray<T> col_ptrs, CArray<T> row_ptrs, size_t rows, size_t cols);

    CSRArrayKokkos(
               CArrayKokkos<T, Layout, ExecSpace, MemoryTraits> &array,
               CArrayKokkos<size_t, Layout, ExecSpace, MemoryTraits> &start_index,
               CArrayKokkos<size_t, Layout, ExecSpace, MemoryTraits> &colum_index,
               size_t dim1, size_t dim2, const std::string & tag_string = DEFAULTSTRINGARRAY);


    /**
     * @brief Constructor takes in dense matrix
     */
    //KOKKOS_INLINE_FUNCTION
    CSRArrayKokkos(const CArrayKokkos<T, Layout, ExecSpace, MemoryTraits> &dense, const size_t dim1, const  size_t dim2);
    
    void data_setup(const std::string& tag_string);
    /**
     * @brief Access method to A(i,j) returns a dummy value of 0 if value is not allocated
     *
     * @param i row
     * @param j column
     * @return KOKKOS_INLINE_FUNCTION&
     */
    KOKKOS_INLINE_FUNCTION
    T& operator()(size_t i, size_t j) const;
    
    /**
     * @brief Same functionality as operator. Included for compatibility with other matar types
     *
     * @param i
     * @param j
     * @return KOKKOS_INLINE_FUNCTION&
     */
    KOKKOS_INLINE_FUNCTION
    T& value(size_t i, size_t j) const;

    /**
     * @brief Copy operator
     *
     * @param temp
     */
    KOKKOS_INLINE_FUNCTION
    CSRArrayKokkos& operator=(const CSRArrayKokkos &temp);
    
  
    /**
     * @brief Pointer to start of array_ data
     *
     */
    KOKKOS_INLINE_FUNCTION
    T* pointer() const;
    
    /**
     * @brief Get the beginning of the start_index_ array
     *
     */
    KOKKOS_INLINE_FUNCTION
    size_t* get_starts() const;

     
    /**
     * @brief Number of columns
     *
     * @return KOKKOS_INLINE_FUNCTION
     */
    KOKKOS_INLINE_FUNCTION
    size_t dim2() const ;
    
    /**
     * @brief Number of rows
     *
     * @return KOKKOS_INLINE_FUNCTION
     */
    KOKKOS_INLINE_FUNCTION
    size_t dim1() const;
    
    /**
     * @brief iterator notation to access the non zero elements of row i. Returns pointer to first element in row i
     *
     * @param i row
     * @return KOKKOS_INLINE_FUNCTION*
     */
    KOKKOS_INLINE_FUNCTION
    T* begin(size_t i);
    
    /**
     * @brief Iteator notation to access the non zero elements of row i. Returns pointer first element of the next row
     *
     * @param i
     * @return KOKKOS_INLINE_FUNCTION*
     */
    KOKKOS_INLINE_FUNCTION
    T* end(size_t i);
    
    /**
     * @brief Get the size of row i. Same functionality as nnz(i) but included for compatiblity.
     *
     * @param i
     * @return KOKKOS_INLINE_FUNCTION
     */
    KOKKOS_INLINE_FUNCTION
    size_t stride(size_t i) const;


    /*
     * @brief get values from dense array
     */
    void from_dense(CArrayKokkos<T, Layout, ExecSpace, MemoryTraits> &starts,
                    CArrayKokkos<T, Layout, ExecSpace, MemoryTraits> &columns,
                    CArrayKokkos<T, Layout, ExecSpace, MemoryTraits> &array);

    /*
     * iterator for the raw data at row i
     * i.e. return the index each element is the index in the 1 array
     *  This as the use of providing a reasonable way to get the column
     * index and data value in the case you need both
    */
    KOKKOS_INLINE_FUNCTION
    size_t begin_index(size_t i) const;
    KOKKOS_INLINE_FUNCTION
    size_t end_index(size_t i) const;

    /**
     * @brief get the number of non zero elements in row i
     */
    KOKKOS_INLINE_FUNCTION
    size_t nnz(size_t i);
    
    /**
     * @brief get the total number of non zero elements
     */
    KOKKOS_INLINE_FUNCTION
    size_t nnz() const ;
   
    // Use the index into the 1d array to get what value is stored there and what is the corresponding row
    KOKKOS_INLINE_FUNCTION
    T& get_val_flat(size_t k) const;
    KOKKOS_INLINE_FUNCTION
    size_t get_col_flat(size_t k) const;
    // reverse map function from A(i,j) to what element of data/col_pt_ it corersponds to
    int flat_index(size_t i, size_t j);
    // Convertor
    
    // int toCSC(CArray<T> &data, CArray<size_t> &col_ptrs, CArray<size_t> &row_ptrs);

    void to_dense(CArrayKokkos<T,Layout, ExecSpace, MemoryTraits>& A);

    // Get the name of the view
    KOKKOS_INLINE_FUNCTION
    const std::string get_name() const;
    
    class init_start_indices_functor{
       public:
              SArray1D mystart_index_;
              init_start_indices_functor(SArray1D tempstart_index_){
                     mystart_index_ = tempstart_index_;
              }
              KOKKOS_INLINE_FUNCTION void operator()(const int index) const {
                      mystart_index_(index) = 0;
             }
    };

    // set values on host to input
    void set_values(T val);

    //destructor
    KOKKOS_INLINE_FUNCTION
    ~CSRArrayKokkos();

   
};

template<typename T, typename Layout, typename ExecSpace, typename MemoryTraits>
CSRArrayKokkos<T, Layout,ExecSpace, MemoryTraits>::CSRArrayKokkos() {
    dim1_ = dim2_ = nnz_ = 0;
}

template<typename T, typename Layout, typename ExecSpace, typename MemoryTraits>
CSRArrayKokkos<T,Layout,ExecSpace,MemoryTraits>::CSRArrayKokkos(
               CArrayKokkos<T, Layout, ExecSpace, MemoryTraits> &array,
               CArrayKokkos<size_t, Layout, ExecSpace, MemoryTraits> &start_index,
               CArrayKokkos<size_t, Layout, ExecSpace, MemoryTraits> &colum_index,
               size_t dim1, size_t dim2, const std::string & tag_string){
    dim1_ = dim1;
    dim2_ = dim2;
    start_index_ = start_index.get_kokkos_view();
    array_ = array.get_kokkos_view();
    column_index_ = colum_index.get_kokkos_view();
    nnz_ = colum_index.extent();
    miss_ = TArray1D("miss", 1);
}

/*
template<typename T, typename Layout, typename ExecSpace, typename MemoryTraits>
KOKKOS_INLINE_FUNCTION
CSRArrayKokkos<T,Layout, ExecSpace,MemoryTraits>::CSRArrayKokkos(const CArrayKokkos<T, Layout, ExecSpace, MemoryTraits> &dense, const size_t dim1, const size_t dim2){
    dim1_ = dim1;
    dim2_ = dim2;
    miss_ = TArray1D("miss",1);
    start_index_ = Kokkos::View<size_t*>("start indices", dim1 + 1);
    nnz_ = 0;
    

    start_index_(0) = 0;
    // TODO MAKE parallel
    for(size_t i = 0; i < dim1_; i++){
        start_index_(i+1) = 0;
        for(size_t j =0; j < dim2_; j++){
                if(dense(i,j) != 0){
                        start_index_(i+1) ++;
                        nnz_++;
                }
        }
   }

    
    for(size_t i = 1; i < dim1_ + 1; i++){
            start_index_(i) = start_index_[i] + start_index_[i-1];
    }
    
    column_index_ = Kokkos::View<size_t*>("column Indices", nnz_);
    array_ = Kokkos::View<T*>("array elements", nnz_);
    size_t next = 0 ;
    for(size_t i = 0; i < dim1_; i++){
            for(size_t j =0 ; j < dim2_; j++){
                    if(dense(i,j) != 0){
         //               column_index_(next) = j;
         //               array_(next) = dense(i,j);
                        next++;
                    }
            }
    }
}
*/

//setup start indices
template <typename T, typename Layout, typename ExecSpace, typename MemoryTraits>
void CSRArrayKokkos<T,Layout,ExecSpace,MemoryTraits>::data_setup(const std::string& tag_string) {
    //allocate start indices
    std::string append_indices_string("start_indices");
    std::string temp_copy_string = tag_string;
    std::string start_index_tag_string = temp_copy_string.append(append_indices_string);
    temp_copy_string = tag_string;

    start_index_ = SArray1D(start_index_tag_string, dim1_ + 1);
    #ifdef HAVE_CLASS_LAMBDA
    Kokkos::parallel_for("StartValuesInit", dim1_+1, KOKKOS_CLASS_LAMBDA(const int i) {
      start_index_(i) = 0;
    });
    #else
    init_start_indices_functor execution_functor(start_index_);
    Kokkos::parallel_for("StartValuesInit", dim1_+1,execution_functor);
    #endif

}

template<typename T, typename Layout, typename ExecSpace, typename MemoryTraits>
KOKKOS_INLINE_FUNCTION
T& CSRArrayKokkos<T, Layout, ExecSpace, MemoryTraits>::operator()(size_t i, size_t j) const {
    size_t row_start = start_index_[i];
    size_t row_end = start_index_[i+1];
    size_t k;
    for(k = 0; k < row_end - row_start; k++){
        if(column_index_[row_start + k] == j){
            return array_.data()[row_start + k];
        }
    }
    miss_[0] = (T) NULL;
    return miss_[0];
}


template<typename T, typename Layout, typename ExecSpace, typename MemoryTraits>
KOKKOS_INLINE_FUNCTION
T& CSRArrayKokkos<T, Layout, ExecSpace, MemoryTraits>::value(size_t i, size_t j) const {
    size_t row_start = start_index_[i];
    size_t row_end = start_index_[i+1];
    size_t k;
    for(k = 0; k < row_end - row_start; k++){
        if(column_index_[row_start + k] == j){
            return array_.data()[row_start + k];
        }
    }
    miss_[0] = (T) NULL;
    return miss_[0];
}

template<typename T, typename Layout, typename ExecSpace, typename MemoryTraits>
KOKKOS_INLINE_FUNCTION
T* CSRArrayKokkos<T, Layout, ExecSpace, MemoryTraits>::pointer() const{
    return array_.data();
}

template<typename T, typename Layout, typename ExecSpace, typename MemoryTraits>
KOKKOS_INLINE_FUNCTION
size_t* CSRArrayKokkos<T, Layout, ExecSpace, MemoryTraits>::get_starts() const {
    return start_index_.data();
}

template<typename T,typename Layout, typename ExecSpace, typename MemoryTraits>
KOKKOS_INLINE_FUNCTION
CSRArrayKokkos<T,Layout, ExecSpace, MemoryTraits>& CSRArrayKokkos<T, Layout, ExecSpace, MemoryTraits>::operator=(const CSRArrayKokkos<T, Layout,ExecSpace,MemoryTraits> &temp){
    if(this != temp) {
        nnz_ = temp.nnz_;
        dim1_ = temp.dim1_;
        dim2_ = temp.dim2_;
        
        start_index_ = temp.start_index_;
        column_index_ = temp.column_index_;
        array_ = temp.array_;
    }
    return *this;
}

template<typename T, typename Layout, typename ExecSpace, typename MemoryTraits>
void CSRArrayKokkos<T,Layout, ExecSpace, MemoryTraits>::to_dense(CArrayKokkos<T,Layout, ExecSpace, MemoryTraits>& A){
    size_t i,j;
    for(i = 0; i < dim1_; i++){
        for(j = 0; j < dim2_; j++){
            A(i,j) = (*this)(i,j);
        }
    }
}

template<typename T, typename Layout, typename ExecSpace, typename MemoryTraits>
KOKKOS_INLINE_FUNCTION
size_t CSRArrayKokkos<T, Layout, ExecSpace, MemoryTraits>::stride(size_t i) const {
   assert(i <= dim1_ && "Index i out of bounds in CSRArray.stride()");
   return start_index_.data()[i+i] - start_index_.data()[i];
}


template<typename T, typename Layout, typename ExecSpace, typename MemoryTraits>
KOKKOS_INLINE_FUNCTION
size_t CSRArrayKokkos<T, Layout, ExecSpace, MemoryTraits>::dim2() const {
    return dim2_;
}

template<typename T, typename Layout, typename ExecSpace, typename MemoryTraits>
KOKKOS_INLINE_FUNCTION
size_t CSRArrayKokkos<T, Layout, ExecSpace, MemoryTraits>::dim1() const{
    return dim1_;
}

template<typename T, typename Layout, typename ExecSpace, typename MemoryTraits>
KOKKOS_INLINE_FUNCTION
T* CSRArrayKokkos<T, Layout, ExecSpace, MemoryTraits>::begin(size_t i){
    assert(i <= dim1_ && "i is out of bounds in CSRArray.begin()");
    size_t row_start = start_index_.data()[i];
    return &array_.data()[row_start];
}
template<typename T, typename Layout, typename ExecSpace, typename MemoryTraits>
KOKKOS_INLINE_FUNCTION
T* CSRArrayKokkos<T, Layout, ExecSpace, MemoryTraits>::end(size_t i){
    assert(i <= dim1_ && "i is out of bounds in CSRArray.end()");
    size_t row_start = start_index_.data()[i+1];
    return &array_.data()[row_start];
}

template<typename T, typename Layout, typename ExecSpace, typename MemoryTraits>
KOKKOS_INLINE_FUNCTION
size_t CSRArrayKokkos<T, Layout, ExecSpace,MemoryTraits>::begin_index(size_t i) const{
    assert(i <= dim1_ && "i is out of bounds in CSRArray.begin_index()");
    return start_index_.data()[i];
}

template<typename T, typename Layout, typename ExecSpace, typename MemoryTraits>
KOKKOS_INLINE_FUNCTION
size_t CSRArrayKokkos<T,Layout,ExecSpace,MemoryTraits>::end_index(size_t i) const{
    assert(i <= dim1_ && "i is out of bounds in CSRArray.begin_index()");
    return start_index_.data()[i+1];
}

template<typename T, typename Layout, typename ExecSpace, typename MemoryTraits>
KOKKOS_INLINE_FUNCTION
size_t CSRArrayKokkos<T, Layout, ExecSpace, MemoryTraits>::nnz() const{
    return nnz_;
}

template<typename T, typename Layout, typename ExecSpace, typename MemoryTraits>
KOKKOS_INLINE_FUNCTION
size_t CSRArrayKokkos<T,Layout, ExecSpace,MemoryTraits>::nnz(size_t i){
    assert(i <= dim1_ && "Index i out of bounds in CSRArray.stride()");
    return start_index_.data()[i+1] - start_index_.data()[i];
}

template<typename T, typename Layout, typename ExecSpace, typename MemoryTraits>
KOKKOS_INLINE_FUNCTION
T& CSRArrayKokkos<T,Layout,ExecSpace, MemoryTraits>::get_val_flat(size_t k) const{
   assert(k < nnz_ && "Index k is out of bounds in CSRArray.get_val_flat()");
   return array_.data()[k];
}

// Get the name of the view
template<typename T, typename Layout, typename ExecSpace, typename MemoryTraits>
KOKKOS_INLINE_FUNCTION
const std::string CSRArrayKokkos<T,Layout,ExecSpace, MemoryTraits>::get_name() const{
    return array_.label();
}

template<typename T, typename Layout, typename ExecSpace, typename MemoryTraits>
KOKKOS_INLINE_FUNCTION
size_t CSRArrayKokkos<T,Layout,ExecSpace,MemoryTraits>::get_col_flat(size_t k) const{
    assert(k < nnz_ && "Index k is out of bounds in CSRArray.get_col_lat()");
    return column_index_.data()[k];
}


template<typename T, typename Layout, typename ExecSpace, typename MemoryTraits>
int CSRArrayKokkos<T,Layout, ExecSpace, MemoryTraits>::flat_index(size_t i, size_t j){
    size_t k;
    size_t row_start = start_index_.data()[i];
    size_t row_end = start_index_.data()[i+1];
    for(k = 0; k < row_end - row_start; k++){
        if(column_index_.data()[row_start+k] == j){
            return row_start+k;
        }
    }
    return  -1;
}



//template<typename T, typename Layout, typename ExecSpace, typename MemoryTraits>
//void CSRArrrayKokkos<T,Layout,ExecSpace, MemoryTraits>::from_dense(CArrayKokkos<T, Layout, ExecSpace, MemoryTraits> &starts,
//                    CArrayKokkos<T, Layout, ExecSpace, MemoryTraits> &columns,
//                    CArrayKokkos<T, Layout, ExecSpace, MemoryTraits> &array);

                    /*
int CSRArray<T>::toCSC(CArray<T> &data, CArray<size_t> &col_ptrs, CArray<size_t> &row_ptrs ){
    int nnz_cols[ncols_ + 1];
    int col_counts[ncols_];
    int i = 0;
    // How many elements are each column
    for(i =0 ; i < ncols_; i++){
        nnz_cols[i] = 0;
        col_counts[i] = 0;
    }
    nnz_cols[ncols_] = 0;
    col_ptrs(0) = 0;
    for(i =0; i < nnz_; i++){
        nnz_cols[column_index_[i] + 1] += 1;
    }
    // What we actually care about is how many elements are
    // in all the  columns preceeding this column.
    for(i = 1; i <= ncols_; i++){
        nnz_cols[i] = nnz_cols[i-1] + nnz_cols[i];
        col_ptrs(i) = nnz_cols[i];
    }
    size_t row = 1;
    // if b is at A(i,j)  stored in csr format
    // it needs to go where the where the ith column starts
    // + how many things we have put in the "window"
    // we allocated for this column already
    // For row we simply keep track of what row we are currently in
    // as we scan through the 1d array of data.
    for(i = 0; i < nnz_; i++){
        if(i >= start_index_[row]){
            row++;
        }
        int idx = nnz_cols[column_index_[i]] + col_counts[column_index_[i]];
        col_counts[column_index_[i]] += 1;
        data(idx) = array_[i];
        row_ptrs(idx) = row - 1;
    }
    // I return an int because I thought I might need to return an error code
    // Not sure that is true
    return 0;
}
*/

template <typename T, typename Layout, typename ExecSpace, typename MemoryTraits>
KOKKOS_INLINE_FUNCTION
void CSRArrayKokkos<T,Layout,ExecSpace,MemoryTraits>::set_values(T val) {
    Kokkos:parallel_for( Kokkos::RangePolicy<> ( 0, nnz_), KOKKOS_LAMBDA(const int i){
                         array_(i) = val;
                         });
}

template <typename T, typename Layout, typename ExecSpace, typename MemoryTraits>
CSRArrayKokkos<T, Layout, ExecSpace, MemoryTraits>::~CSRArrayKokkos() {}

// 16 CSCArrayKokkos
template <typename T, typename Layout = DefaultLayout, typename ExecSpace = DefaultExecSpace, typename MemoryTraits = void>
class CSCArrayKokkos
{

    using TArray1D = Kokkos::View<T*, Layout, ExecSpace, MemoryTraits>;
    using SArray1D = Kokkos::View<size_t*, Layout, ExecSpace, MemoryTraits>;
private: // What ought to be private ?
    size_t dim1_, dim2_;
    size_t nnz_;
    TArray1D array_;
    TArray1D miss_;
    SArray1D start_index_;
    SArray1D row_index_;
    
  public:

      /**
       * @brief Construct a new empty Sparse Col Array object
       *
       */
      CSCArrayKokkos();

      /**
      * @brief Construct a new Sparse Col Array object
      *
      * @param array: 1d array of data values in order as read top to bottom, left to right
      * @param row_index: 1d array that marks what row each element is in
      * @param start_index: 1d array that marks where the first element of each column starts
      * @param dim1: number of rows the matrix should have
      * @param dim2: number of columns the matrix should have
      */
     CSCArrayKokkos(
               CArrayKokkos<T, Layout, ExecSpace, MemoryTraits> &array,
               CArrayKokkos<size_t, Layout, ExecSpace, MemoryTraits> &start_index,
               CArrayKokkos<size_t, Layout, ExecSpace, MemoryTraits> &row_index,
               size_t dim1, size_t dim2, const std::string & tag_string = DEFAULTSTRINGARRAY);


      /**
       * @brief Access A(i,j). Returns a dummy address with value 0 if A(i,j) is not allocated
       *
       * @param i : row
       * @param j : column
       * @return T& : address of array_ that corresponds to A(i,j)
       */
      KOKKOS_INLINE_FUNCTION
      T &operator()(size_t i, size_t j) const;

      /**
       * @brief Overloaded copy operator
       *
       * @param temp : Array to copy
       * @return CSCArray&
       */
      KOKKOS_INLINE_FUNCTION
      CSCArrayKokkos &operator=(const CSCArrayKokkos &temp);

      /**
       * @brief  returns pointer to array_
       *
       */
      KOKKOS_INLINE_FUNCTION
      T *pointer() const;

      /**
       * @brief Same functionality as nnz(i) included for compatibility with the rest of matar
       *
       * @param i : row
       * @return size_t
       */
      KOKKOS_INLINE_FUNCTION
      size_t stride(size_t i) const;
      
      /**
       * @brief Same functionality as operator() included for compatibility with the rest of matar
       *
       * @param i: row
       * @param j: column
       * @return T&
       */
      KOKKOS_INLINE_FUNCTION
      T &value(size_t i, size_t j) const;

      /**
       * @brief Get the start_index array
       *
       * @return size_t* : returns start_index_
       */
      KOKKOS_INLINE_FUNCTION
      size_t *get_starts() const;

      /**
       * @brief Get number of rows
       *
       * @return size_t  number of rows
       */
      KOKKOS_INLINE_FUNCTION
      size_t dim1() const;
      
      /**
       * @brief Get number of columns
       *
       * @return size_t number of columns
       */
      KOKKOS_INLINE_FUNCTION
      size_t dim2() const;

      /**
       * @brief iterator notation for iterating through the non zeros values of row i.
       *
       * @param i : row
       * @return T*
       */
      KOKKOS_INLINE_FUNCTION
      T *begin(size_t i);
 
       /**
       * @brief iterator notation for iterating through the non zeros values of row i.
       *
       * @param i : row
       * @return T*
       */
      KOKKOS_INLINE_FUNCTION
      T *end(size_t i);

      // iterator for the raw data at row i
      // i.e. return the index each element is the index in the 1 array
      // This as the use of providing a reasonable way to get the column
      // index and data value in the case you need both
      KOKKOS_INLINE_FUNCTION
      size_t begin_index(size_t i);

      KOKKOS_INLINE_FUNCTION
      size_t end_index(size_t i);

      /**
       * @brief Get the number of non zero elements in row i
       *
       * @param i : row to get
       * @return size_t  : size of row
       */
      KOKKOS_INLINE_FUNCTION
      size_t nnz(size_t i);
      
      /**
       * @brief Get number of non zero elements total in array
       *
       * @return size_t
       */
      KOKKOS_INLINE_FUNCTION
      size_t nnz() const;

      // Use the index into the 1d array to get what value is stored there and what is the corresponding row
      KOKKOS_INLINE_FUNCTION
      T &get_val_flat(size_t k);

      KOKKOS_INLINE_FUNCTION
      size_t get_row_flat(size_t k);
      
      // reverse map function from A(i,j) to what element of data/col_pt_ it corersponds to
      KOKKOS_INLINE_FUNCTION
      int flat_index(size_t i, size_t j);

      // Get the name of the view
    KOKKOS_INLINE_FUNCTION
    const std::string get_name() const;
      
      // Convertor
      //int toCSR(CArray<T> &data, CArray<size_t> &row_ptrs, CArray<size_t> &col_ptrs);
      //void to_dense(FArray<T> &A);

      // set values on host to input
      void set_values(T val);

      // destructor
      KOKKOS_INLINE_FUNCTION
      ~CSCArrayKokkos();
};

template<typename T, typename Layout, typename ExecSpace, typename MemoryTraits>
CSCArrayKokkos<T, Layout, ExecSpace, MemoryTraits>::CSCArrayKokkos() {
    dim1_ = dim2_ = nnz_ = 0;
}

 
template<typename T, typename Layout, typename ExecSpace, typename MemoryTraits>
CSCArrayKokkos<T, Layout, ExecSpace, MemoryTraits>::CSCArrayKokkos(
               CArrayKokkos<T, Layout, ExecSpace, MemoryTraits> &array,
               CArrayKokkos<size_t, Layout, ExecSpace, MemoryTraits> &start_index,
               CArrayKokkos<size_t, Layout, ExecSpace, MemoryTraits> &row_index,
               size_t dim1, size_t dim2, const std::string & tag_string){

    dim1_ = dim1;
    dim2_ = dim2;
    start_index_ = start_index.get_kokkos_view();
    array_ = array.get_kokkos_view();
    row_index_ = row_index.get_kokkos_view();
    nnz_ = row_index.extent();
    miss_ = TArray1D("miss", 1);
}


template<typename T, typename Layout, typename ExecSpace, typename MemoryTraits>
KOKKOS_INLINE_FUNCTION
T& CSCArrayKokkos<T, Layout, ExecSpace, MemoryTraits>::operator()(size_t i, size_t j) const {
    size_t col_start = start_index_[j];
    size_t col_end = start_index_[j + 1];
    size_t k;
    for(k =0; k < col_end - col_start;k++){
        if(row_index_[col_start + k] == i){
                return array_.data()[col_start + k];
        }
    }
    //return array_.data()[nnz_];
    miss_[0] = (T) NULL;
    return miss_[0];
}

template<typename T, typename Layout, typename ExecSpace, typename MemoryTraits>
KOKKOS_INLINE_FUNCTION
T* CSCArrayKokkos<T,Layout, ExecSpace, MemoryTraits>::pointer() const {
    return array_.data();
}


template<typename T, typename Layout, typename ExecSpace, typename MemoryTraits>
KOKKOS_INLINE_FUNCTION
T& CSCArrayKokkos<T,Layout, ExecSpace, MemoryTraits>::value(size_t i, size_t j) const {
    size_t col_start = start_index_.data()[j];
    size_t col_end = start_index_.data()[j + 1];
    size_t k;
    for(k =0; k < col_end - col_start;k++){
        if(row_index_.data()[col_start + k] == i){
                return array_.data()[col_start + k];
        }
    }
    miss_[0] = (T) NULL;
    return miss_[0];
}

template<typename T, typename Layout, typename ExecSpace, typename MemoryTraits>
KOKKOS_INLINE_FUNCTION
size_t* CSCArrayKokkos<T,Layout, ExecSpace, MemoryTraits>::get_starts() const{
    return &start_index_.data()[0];
}

template<typename T, typename Layout, typename ExecSpace, typename MemoryTraits>
KOKKOS_INLINE_FUNCTION
CSCArrayKokkos<T,Layout, ExecSpace, MemoryTraits>& CSCArrayKokkos<T,Layout,ExecSpace,MemoryTraits>::operator=(const CSCArrayKokkos<T,Layout,ExecSpace,MemoryTraits> &temp){
    if(this != temp) {
        nnz_ = temp.nnz_;
        dim2_ = temp.dim2_;
        dim1_ = temp.dim1_;;
        
        start_index_ = temp.start_index_;
        row_index_ = temp.row_row_index_;
        array_ = temp.array_;
    }
    return *this;
}

template<typename T, typename Layout, typename ExecSpace, typename MemoryTraits>
KOKKOS_INLINE_FUNCTION
size_t CSCArrayKokkos<T,Layout, ExecSpace, MemoryTraits>::stride(size_t i) const{
    assert(i < dim2_ && "i is out of bounds in CSCArray.stride()");
    return start_index_.data()[i+1] - start_index_.data()[i];
}


template<typename T, typename Layout, typename ExecSpace, typename MemoryTraits>
KOKKOS_INLINE_FUNCTION
size_t CSCArrayKokkos<T,Layout, ExecSpace, MemoryTraits>::dim1() const {
    return dim1_;
}

template<typename T, typename Layout, typename ExecSpace, typename MemoryTraits>
KOKKOS_INLINE_FUNCTION
size_t CSCArrayKokkos<T,Layout, ExecSpace, MemoryTraits>::dim2() const{
    return dim2_;
}

template<typename T, typename Layout, typename ExecSpace, typename MemoryTraits>
KOKKOS_INLINE_FUNCTION
T* CSCArrayKokkos<T,Layout, ExecSpace, MemoryTraits>::begin(size_t i){
    assert(i <= dim2_ && "index i out of bounds at CSCArray.begin()");
    size_t col_start = start_index_.data()[i];
    return &array_.data()[col_start];
}

template<typename T, typename Layout, typename ExecSpace, typename MemoryTraits>
KOKKOS_INLINE_FUNCTION
T* CSCArrayKokkos<T,Layout, ExecSpace, MemoryTraits>::end(size_t i){
    assert(i <= dim2_ && "index i out of bounds at CSCArray.endt()");
    size_t col_start = start_index_.data()[i+1];
    return &array_.data()[col_start];
}

template<typename T, typename Layout, typename ExecSpace, typename MemoryTraits>
KOKKOS_INLINE_FUNCTION
size_t CSCArrayKokkos<T,Layout, ExecSpace, MemoryTraits>::begin_index(size_t i){
    assert(i <= dim2_ && "index i out of bounds at CSCArray.begin_index()");
    return start_index_.data()[i];
}

template<typename T, typename Layout, typename ExecSpace, typename MemoryTraits>
KOKKOS_INLINE_FUNCTION
size_t CSCArrayKokkos<T,Layout, ExecSpace, MemoryTraits>::end_index(size_t i){
    assert(i <= dim2_ && "index i out of bounds at CSCArray.end_index()");
    return start_index_.data()[i + 1];
}

template<typename T, typename Layout, typename ExecSpace, typename MemoryTraits>
KOKKOS_INLINE_FUNCTION
size_t CSCArrayKokkos<T,Layout, ExecSpace, MemoryTraits>::nnz() const{
    return nnz_;
}

template<typename T, typename Layout, typename ExecSpace, typename MemoryTraits>
KOKKOS_INLINE_FUNCTION
size_t CSCArrayKokkos<T,Layout, ExecSpace, MemoryTraits>::nnz(size_t i){
    return start_index_.data()[i+1] - start_index_.data()[i];
}

template<typename T, typename Layout, typename ExecSpace, typename MemoryTraits>
KOKKOS_INLINE_FUNCTION
T& CSCArrayKokkos<T,Layout, ExecSpace, MemoryTraits>::get_val_flat(size_t k){
    return array_.data()[k];
}

template<typename T, typename Layout, typename ExecSpace, typename MemoryTraits>
KOKKOS_INLINE_FUNCTION
const std::string CSCArrayKokkos<T,Layout, ExecSpace, MemoryTraits>::get_name() const{
    return array_.label();
}


template<typename T, typename Layout, typename ExecSpace, typename MemoryTraits>
KOKKOS_INLINE_FUNCTION
size_t CSCArrayKokkos<T,Layout, ExecSpace, MemoryTraits>::get_row_flat(size_t k){
    return row_index_.data()[k];
}

template<typename T, typename Layout, typename ExecSpace, typename MemoryTraits>
KOKKOS_INLINE_FUNCTION
int CSCArrayKokkos<T,Layout, ExecSpace, MemoryTraits>::flat_index(size_t i, size_t j){
    size_t col_start = start_index_.data()[j];
    size_t col_end = start_index_.data()[j+1];
    size_t k;
    for (k = 0; k < col_end - col_start; k++)
    {
        if(row_index_.data()[col_start + k] == i){
                return col_start + k;
        }
    }
    return  -1;
}

template <typename T, typename Layout, typename ExecSpace, typename MemoryTraits>
KOKKOS_INLINE_FUNCTION
void CSCArrayKokkos<T,Layout,ExecSpace,MemoryTraits>::set_values(T val) {
    Kokkos:parallel_for( Kokkos::RangePolicy<> ( 0, nnz_), KOKKOS_LAMBDA(const int i){
                         array_(i) = val;
                         });
}

// Assumes that data, col_ptrs, and row_ptrs
// have been allocated size already before this call
// Returns the data in this csr format but as represented as the appropriatte vectors
// for a csc format
/*template<typename T>
int CSCArray<T>::toCSR(CArray<T> &data, CArray<size_t> &col_ptrs, CArray<size_t> &row_ptrs ){
    int nnz_rows[dim1_ + 1];
    int row_counts[dim1_];
    int i = 0;
    // How many elements are each column
    for(i =0 ; i < dim1_; i++){
        nnz_rows[i] = 0;
        row_counts[i] = 0;
    }
    nnz_rows[dim1_] = 0;
    row_ptrs(i) = 0 ;
    for(i =0; i < nnz_; i++){
        nnz_rows[row_index_[i] + 1] += 1;
    }
    // What we actually care about is how many elements are
    // in all the columns preceeding this column.
    for(i = 1; i < dim1_; i++){
        nnz_rows[i] = nnz_rows[i-1] + nnz_rows[i];
        row_ptrs(i) = nnz_rows[i];
    }
    size_t col = 1;
    // if b is at A(i,j)  stored in csr format
    // it needs to go where the where the ith column starts
    // + how many things we have put in the "window"
    // we allocated for this column already
    // For row we simply keep track of what row we are currently in
    // as we scan through the 1d array of data.
    for(i = 0; i < nnz_; i++){
        if(i >= start_index_[col]){
            col++;
        }
        int idx = nnz_rows[row_index_[i]] + row_counts[row_index_[i]];
        row_counts[row_index_[i]] += 1;
        data(idx) = array_[i];
        col_ptrs(idx) = col - 1;
    }
    // I return an int because I thought I might need to return an error code
    // Not sure that is true
    return 0;
}
*/

template <typename T, typename Layout, typename ExecSpace, typename MemoryTraits>
CSCArrayKokkos<T,Layout,ExecSpace,MemoryTraits>::~CSCArrayKokkos() {}

//////////////////////////
// Inherited Class Array
//////////////////////////

/*
//template<class T, class Layout, class ExecSpace>
template<typename T>
class InheritedArray2L {

    using TArray1D = Kokkos::View<T*, Layout, ExecSpace>;

private:
    size_t dim1_, length_;

public:
    TArray1D this_array_;
    typename Kokkos::View<T*, Layout, ExecSpace>::HostMirror  h_this_array_;

    InheritedArray2L();
    
    InheritedArray2L(size_t some_dim1);

    KOKKOS_INLINE_FUNCTION
    T& operator()(size_t i, size_t dest) const;

    template <typename U>
    void AllocateHost(size_t size, U *obj);

    void AllocateGPU();

    template <typename U, typename V>
    void InitModels(U *obj, V input);

    template <typename U>
    void ClearModels(U obj);

    InheritedArray2L& operator=(const InheritedArray2L& temp);

    // GPU Method
    // Method that returns size
    KOKKOS_INLINE_FUNCTION
    size_t size();

    // Host Method
    // Method that returns size
    size_t extent();

    // Methods returns the raw pointer (most likely GPU) of the Kokkos View
    T* pointer();

    // Deconstructor
    KOKKOS_INLINE_FUNCTION
    ~InheritedArray2L ();
}; // End of InheritedArray2L

// Default constructor
template <typename T>
InheritedArray2L<T>::InheritedArray2L() {}

// Overloaded 1D constructor
template <typename T>
InheritedArray2L<T>::InheritedArray2L(size_t some_dim1) {
    using TArray1D = Kokkos::View<T*, Layout, ExecSpace>;
    
    dim1_ = some_dim1;
    length_ = dim1_;
    this_array_ = TArray1D("this_array_", length_);
    h_this_array_ = Kokkos::create_mirror_view(this_array_);
}

template <typename T>
KOKKOS_INLINE_FUNCTION
T& InheritedArray2L<T>::operator()(size_t i, size_t dest) const {
    assert(i < dim1_ && "i is out of bounds in InheritedArray2L 1D!");
    assert(dest < 2 && "dest is out of bounds in InheritedArray2L 1D!");
    if (dest == 0)
        return h_this_array_(i);
    else
        return this_array_(i);
}

template <typename T>
template <typename U>
void InheritedArray2L<T>::AllocateHost(size_t size, U *obj) {
    obj = (U *) kmalloc(size);
}

template <typename T>
void InheritedArray2L<T>::AllocateGPU() {
    Kokkos::deep_copy(this_array_, h_this_array_);
}

template <typename T>
template <typename U, typename V>
void InheritedArray2L<T>::InitModels(U *obj, V input) {
    Kokkos::parallel_for(
            "CreateObjects", 1, KOKKOS_CLASS_LAMBDA(const int&) {
                new ((V *)obj) V{input};
            });
}

template <typename T>
template <typename U>
void InheritedArray2L<T>::ClearModels(U obj) {
    Kokkos::parallel_for(
            "DestroyObjects", 1, KOKKOS_LAMBDA(const int&) {
              this_array_(0).obj->~U();
              this_array_(1).obj->~U();
            });
}

template <typename T>
InheritedArray2L<T>& InheritedArray2L<T>::operator= (const InheritedArray2L& temp) {
    using TArray1D = Kokkos::View<T *,Layout,ExecSpace>;
    
    // Do nothing if the assignment is of the form x = x
    if (this != &temp) {
        dim1_ = temp.dim1_;
        length_ = temp.length_;
        this_array_ = TArray1D("this_array_", length_);
    }
    
    return *this;
}

// Return size
template <typename T>
KOKKOS_INLINE_FUNCTION
size_t InheritedArray2L<T>::size() {
    return length_;
}

template <typename T>
size_t InheritedArray2L<T>::extent() {
    return length_;
}

template <typename T>
T* InheritedArray2L<T>::pointer() {
    return this_array_.data();
}

template <typename T>
KOKKOS_INLINE_FUNCTION
InheritedArray2L<T>::~InheritedArray2L() {}
*/

////////////////////////////////////////////////////////////////////////////////
// End of InheritedArray2L
////////////////////////////////////////////////////////////////////////////////


} // end namespace

#endif // end if have Kokkos


#endif // KOKKOS_TYPES_H<|MERGE_RESOLUTION|>--- conflicted
+++ resolved
@@ -1750,14 +1750,14 @@
     // Method that update device view
     void update_device();
 
-<<<<<<< HEAD
+
     // set values on host to input
     void set_values(T val);
-=======
+
     // Get the name of the view
     KOKKOS_INLINE_FUNCTION
     const std::string get_name() const;
->>>>>>> b0625941
+
 
     // Deconstructor
     KOKKOS_INLINE_FUNCTION
@@ -2177,14 +2177,14 @@
     // Method that update device view
     void update_device();
 
-<<<<<<< HEAD
+
     // set values on host to input
     void set_values(T val);
-=======
+
     // Get the name of the view
     KOKKOS_INLINE_FUNCTION
     const std::string get_name() const;
->>>>>>> b0625941
+
 
     // Deconstructor
     KOKKOS_INLINE_FUNCTION
@@ -2641,14 +2641,14 @@
     // Method that update device view
     void update_device();
 
-<<<<<<< HEAD
+
     // set values on host to input
     void set_values(T val);
-=======
+
     // Get the name of the view
     KOKKOS_INLINE_FUNCTION
     const std::string get_name() const;
->>>>>>> b0625941
+
 
     // Deconstructor
     KOKKOS_INLINE_FUNCTION
@@ -3063,14 +3063,14 @@
     // Method that update device view
     void update_device();
 
-<<<<<<< HEAD
+
     // set values on host to input
     void set_values(T val);
-=======
+
     // Get the name of the view
     KOKKOS_INLINE_FUNCTION
     const std::string get_name() const;
->>>>>>> b0625941
+
 
     // Deconstructor
     KOKKOS_INLINE_FUNCTION
@@ -5417,14 +5417,14 @@
     // Method that update device view
     void update_device();
 
-<<<<<<< HEAD
+
     // set values on host to input
     void set_values(T val);
-=======
+
     // Get the name of the view
     KOKKOS_INLINE_FUNCTION
     const std::string get_name() const;
->>>>>>> b0625941
+
 
     // Deconstructor
     KOKKOS_INLINE_FUNCTION
@@ -5773,15 +5773,14 @@
 
 template <typename T, typename Layout, typename ExecSpace, typename MemoryTraits>
 KOKKOS_INLINE_FUNCTION
-<<<<<<< HEAD
 void DViewCArrayKokkos<T,Layout,ExecSpace,MemoryTraits>::set_values(T val) {
     Kokkos:parallel_for( Kokkos::RangePolicy<> ( 0, length_), KOKKOS_LAMBDA(const int i){
                          this_array_host_(i) = val;
                          });
-=======
+}
+
 const std::string DViewCArrayKokkos<T,Layout,ExecSpace,MemoryTraits>::get_name() const{
     return this_array_.label();
->>>>>>> b0625941
 }
 
 template <typename T, typename Layout, typename ExecSpace, typename MemoryTraits>
@@ -5886,14 +5885,12 @@
     // Method that update device view
     void update_device();
 
-<<<<<<< HEAD
     // set values on host to input
     void set_values(T val);
-=======
+
     // Get the name of the view
     KOKKOS_INLINE_FUNCTION
     const std::string get_name() const;
->>>>>>> b0625941
 
     // Deconstructor
     KOKKOS_INLINE_FUNCTION
@@ -6309,14 +6306,12 @@
     // Method that update device view
     void update_device();
 
-<<<<<<< HEAD
     // set values on host to input
     void set_values(T val);
-=======
+
     // Get the name of the view
     KOKKOS_INLINE_FUNCTION
     const std::string get_name() const;
->>>>>>> b0625941
 
     // Deconstructor
     KOKKOS_INLINE_FUNCTION
@@ -7424,20 +7419,20 @@
     return array_;
 }
 
-<<<<<<< HEAD
+
 template <typename T, typename Layout, typename ExecSpace, typename MemoryTraits, typename ILayout>
 KOKKOS_INLINE_FUNCTION
 void RaggedRightArrayofVectorsKokkos<T,Layout,ExecSpace,MemoryTraits, ILayout>::set_values(T val) {
     Kokkos:parallel_for( Kokkos::RangePolicy<> ( 0, length_), KOKKOS_LAMBDA(const int i){
                          array_(i) = val;
                          });
-=======
+}
+
 // Get the name of the view
 template <typename T, typename Layout, typename ExecSpace, typename MemoryTraits, typename ILayout>
 KOKKOS_INLINE_FUNCTION
 const std::string RaggedRightArrayofVectorsKokkos<T,Layout,ExecSpace,MemoryTraits,ILayout>::get_name() const{
     return array_.label();
->>>>>>> b0625941
 }
 
 // Destructor
@@ -7794,20 +7789,18 @@
     return array_;
 }
 
-<<<<<<< HEAD
 template <typename T, typename Layout, typename ExecSpace, typename MemoryTraits, typename ILayout>
 KOKKOS_INLINE_FUNCTION
 void RaggedDownArrayKokkos<T,Layout,ExecSpace,MemoryTraits,ILayout>::set_values(T val) {
     Kokkos:parallel_for( Kokkos::RangePolicy<> ( 0, length_), KOKKOS_LAMBDA(const int i){
                          array_(i) = val;
                          });
-=======
+}
 // Get the name of the view
 template <typename T, typename Layout, typename ExecSpace, typename MemoryTraits, typename ILayout>
 KOKKOS_INLINE_FUNCTION
 const std::string RaggedDownArrayKokkos<T,Layout,ExecSpace,MemoryTraits,ILayout>::get_name() const{
     return array_.label();
->>>>>>> b0625941
 }
 
 // Destructor
@@ -7995,7 +7988,6 @@
     return array_;
 }
 
-<<<<<<< HEAD
 template <typename T, typename Layout, typename ExecSpace, typename MemoryTraits>
 KOKKOS_INLINE_FUNCTION
 void DynamicRaggedRightArrayKokkos<T,Layout,ExecSpace,MemoryTraits>::set_values(T val) {
@@ -8013,13 +8005,12 @@
                array_(dim2_*i_i+j_j) = val;    
            });
        });
-=======
+}
 // Get the name of the view
 template <typename T, typename Layout, typename ExecSpace, typename MemoryTraits>
 KOKKOS_INLINE_FUNCTION
 const std::string DynamicRaggedRightArrayKokkos<T,Layout,ExecSpace,MemoryTraits>::get_name() const{
     return array_.label();
->>>>>>> b0625941
 }
 
 // Destructor
@@ -8210,7 +8201,6 @@
     return array_;
 }
 
-<<<<<<< HEAD
 template <typename T, typename Layout, typename ExecSpace, typename MemoryTraits>
 KOKKOS_INLINE_FUNCTION
 void DynamicRaggedDownArrayKokkos<T,Layout,ExecSpace,MemoryTraits>::set_values(T val) {
@@ -8228,13 +8218,12 @@
                array_(dim1_*j_j+i_i) = val;    
            });
        });
-=======
+}
 // Get the name of the view
 template <typename T, typename Layout, typename ExecSpace, typename MemoryTraits>
 KOKKOS_INLINE_FUNCTION
 const std::string DynamicRaggedDownArrayKokkos<T,Layout,ExecSpace,MemoryTraits>::get_name() const{
     return array_.label();
->>>>>>> b0625941
 }
 
 // Destructor
