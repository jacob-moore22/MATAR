# MATAR
<p align="center"><img src="https://github.com/lanl/MATAR/blob/main/MATAR_Logo.png" width="350">

MATAR is a C++ library that addresses the need for simple, fast, and memory-efficient multi-dimensional data representations for dense and sparse storage that arise with numerical methods and in software applications. The data representations are designed to perform well across multiple computer architectures, including CPUs and GPUs. MATAR allows users to easily create and use intricate data representations that are also portable across disparate architectures using Kokkos. The performance aspect is achieved by forcing contiguous memory layout (or as close to contiguous as possible) for multi-dimensional and multi-size dense or sparse MATrix and ARray (hence, MATAR) types. Results show that MATAR has the capability to improve memory utilization, performance, and programmer productivity in scientific computing. This is achieved by fitting more work into the available memory, minimizing memory loads required, and by loading memory in the most efficient order. 


## Examples
* [ELEMENTS](https://github.com/lanl/ELEMENTS/):   MATAR is a part of the ELEMENTS Library (LANL C# C20058) and it underpins the routines implemented in ELEMENTS.  MATAR is available in a stand-alone directory outside of the ELEMENTS directory because it can aid many code applications.  The dense and sparse storage types in MATAR are the foundation for the ELEMENTS library, which contains mathematical functions to support a very broad range of element types including: linear, quadratic, and cubic serendipity elements in 2D and 3D; high-order spectral elements; and a linear 4D element. An unstructured high-order mesh class is available in ELEMENTS and it takes advantage of MATAR for efficient access of various mesh entities. 

* [Fierro](https://github.com/lanl/Fierro): The MATAR library underpins the Fierro code that is designed to simulate quasi-static solid mechanics problems and material dynamics problems.  
    
* Simple examples are in the /example folder

## Descriptions

* All Array MATAR types (e.g., CArray, ViewCArray, FArray, RaggedRightArray, etc.) start with an index of 0 and stop at an index of N-1, where N is the number of entries.  

* All Matrix MATAR types  (e.g., CMatrix, ViewCMatrix, FMatrix, etc.)  start with an index of 1 and stop at an index of N, where N is the number of entries. 

* The MATAR View types (e.g., ViewCArray, ViewCMatrix, ViewFArray, etc. ) are designed to accept a pointer to an existing 1D array and then access that 1D data as a multi-dimensional array.  The MATAR View types can also be used to slice an existing View.  

* The C dense storage and View types (e.g., CArray, ViewCArray, CMatrix, etc.) access the data following the C/C++ language convection of having the last index in a multi-dimensional array vary the quickest.  In a 2D CArray A, the index j in A(i,j) varies first followed by the index i, so the optimal performance is achieved using the following loop ordering.
```
// Optimal use of CArray
for (i=0,i<N,i++){
    for (j=0,j<N,j++){
        A(i,j) = 0.0;
    }
}
```

* The F dense storage and View types (e.g., FArray, ViewFArray, FMatrix, etc.) access the data following the Fortran language convection of having the first index in a multi-dimensional array vary the quickest.  In a 2D FMatrix M, the index i in M(i,j) varies first followed by the index j, so the optimal performance is achieved using the following loop ordering.

```
// Optimal use of FMatrix
for (j=1,j<=N,j++){
    for (i=1,i<=N,i++){
        M(i,j) = 0.0;
    }
}
```

* The ragged data types (e.g., RaggedRightArray, RaggedDownArray, etc) in MATAR are special sparse storage types.  The Right access types are for R(i,j) where the number of column entries varies in width across the array.  The Down access types are for D(i,j) where the number of row entries vary in length across the array.

* The SparseRowArray MATAR type is the idetical to the Compressed Sparse Row (CSR) or Compressed Row Storage (CSR) respresentation.

* The SparseColumnArray MATAR type is identical to the Compressed Sparse Column (CSC) or Compressed Column Storage (CCS) respresentation.


## Usage
```
// create a 1D array of integers and then access as a 2D array
int A[9];
auto A_array = ViewCArray <int> (A, 3, 3); // access as A(i,j) 

// create a 3D array of doubles
auto B = CArray <double> (3,3,3); // access as B(i,j,k)

// create a slice of the 3D array at index 1
auto C = ViewCArray <double> (&B(1,0,0),3,3); // access as C(j,k)


// create a 4D matrix of doubles, indices start at 1 
auto D = CMatrix <double> (10,9,8,7); // access as D(i,j,k,l)


// create a 2D view of a standard array
std::array<int, 9> E1d;
auto E = ViewCArray<int> (&E1d[0], 3, 3);
E(0,0) = 1;  // and so on


// create a ragged-right array of integers
//
// [1, 2, 3]
// [4, 5]
// [6]
// [7, 8, 9, 10]
//
size_t my_strides[4] = {3, 2, 1, 4};
RaggedRightArray <int> ragged(my_strides, 4);
    
int value = 1;
for (int i=0; i<4; i++){
    for (int j=0; j<my_ragged.stride(i); j++){
        ragged(i,j) = value;
        value++;
    }
}


```
More information about the capabilities and usage of MATAR can be found in this presentation [here](https://www.researchgate.net/publication/360744549_General_purpose_GPU_programming_made_easy).
    
## Cloning the code
If your SSH keys are set in github, then from the terminal type:
```
git clone --recursive ssh://git@github.com/lanl/MATAR.git    
```

## Basic build
The basic build is for users only interested in the serial CPU only MATAR data types.  For this build, we recommend making a folder perhaps called build then go into the build folder and type
```
cmake ..
make
```
The compiled code will be in the build folder.

## Debug basic build 

To build serial CPU only MATAR data types in the debug mode, please use
```
cmake -DCMAKE_BUILD_TYPE=Debug ..
make
```
The debug flag includes checks on array and matrix dimensions and index bounds.


## Building MATAR with Kokkos
A building script is provided to build the MATAR examples and tests, with or without Kokkos. The simplest build with all defaults can be run with
```
source {path-to-repo}/scripts/build-matar.sh
```
Running with the argument ```--help``` will give a full list of all possible arguments.
If an argument is not changed, it will be set to the default action, which can all be found from the help command
<<<<<<< HEAD
If the scripts fail to build, then carefully review the modules used and the computer architecture settings. 

=======
If the scripts fail to build, then carefully review the modules used and the computer architecture settings.
>>>>>>> d75dadb4

## Contributing
Pull requests are welcome. For major changes, please open an issue first to discuss what you would like to change.


## License
This program is open source under the BSD-3 License.

## Citation
```
@article{MATAR,
title = "{MATAR: A Performance Portability and Productivity Implementation of Data-Oriented Design with Kokkos}",
journal = {Journal of Parallel and Distributed Computing},
pages = {86-104},
volume = {157},
year = {2021},
author = {Daniel J. Dunning and Nathaniel R. Morgan and Jacob L. Moore and Eappen Nelluvelil and Tanya V. Tafolla and Robert W. Robey},
keywords = {Performance, Portability, Productivity, Memory Efficiency, GPUs, dense and sparse storage}
```
<|MERGE_RESOLUTION|>--- conflicted
+++ resolved
@@ -123,12 +123,7 @@
 ```
 Running with the argument ```--help``` will give a full list of all possible arguments.
 If an argument is not changed, it will be set to the default action, which can all be found from the help command
-<<<<<<< HEAD
-If the scripts fail to build, then carefully review the modules used and the computer architecture settings. 
-
-=======
 If the scripts fail to build, then carefully review the modules used and the computer architecture settings.
->>>>>>> d75dadb4
 
 ## Contributing
 Pull requests are welcome. For major changes, please open an issue first to discuss what you would like to change.
